--- conflicted
+++ resolved
@@ -308,17 +308,13 @@
 
       if (std::abs(pIn[i].pstat())==1)
       {
-<<<<<<< HEAD
-      //    JSINFO << BOLDYELLOW << " A recoil was  RECEIVED with px = " << pIn[i].px() << " py = " << pIn[i].py() << " pz = " << pIn[i].pz() << " E = " << pIn[i].e() << " from framework and sent back " ;
-
-         // pOut.push_back(pIn[i]);
-=======
-          JSINFO << BOLDYELLOW << " A recoil was  RECEIVED with px = " << pIn[i].px() << " py = " << pIn[i].py() << " pz = " << pIn[i].pz() << " E = " << pIn[i].e() << " from framework and sent back " ;
-          JSINFO << BOLDYELLOW << "t=" << " *  parton formation spacetime point= "<< pIn[i].x_in().t() << "  " << pIn[i].x_in().x() << "  " << pIn[i].x_in().y() << "  " << pIn[i].x_in().z();
-          Dump_pIn_info(i,pIn);
+
+//          JSINFO << BOLDYELLOW << " A recoil was  RECEIVED with px = " << pIn[i].px() << " py = " << pIn[i].py() << " pz = " << pIn[i].pz() << " E = " << pIn[i].e() << " from framework and sent back " ;
+//          JSINFO << BOLDYELLOW << "t=" << " *  parton formation spacetime point= "<< pIn[i].x_in().t() << "  " << pIn[i].x_in().x() << "  " << pIn[i].x_in().y() << "  " << pIn[i].x_in().z();
+//          Dump_pIn_info(i,pIn);
 
 //          pOut.push_back(pIn[i]);
->>>>>>> 00c222ab
+
           return;
       }
      
