--- conflicted
+++ resolved
@@ -526,7 +526,7 @@
               double el_p0[5];
               double el_CR;
               double el_rand;
-	      double HQ_mass;
+	            double HQ_mass;
 
               if(pid==gid) el_CR=Ca;
               else el_CR=Cf;
@@ -534,7 +534,7 @@
               for(int j=1; j<=3; j++) el_p0[j] = pIn[i].p(j);
               el_p0[0]=pIn[i].e();
               el_p0[4]=pIn[i].t();
-	      HQ_mass=pIn[i].restmass();
+	            HQ_mass=pIn[i].restmass();
 
               for(double el_time=initR0; el_time<time+rounding_error; el_time=el_time+el_dt)
               {
@@ -542,11 +542,8 @@
                   if(in_vac) continue;
                   if(!recoil_on) continue;
                   if(el_time<tStart) continue;
-<<<<<<< HEAD
-		  if(abs(pid)==5) continue; // recoil not ready for b quark yet
-=======
-                  if(abs(pid)==4 || abs(pid)==5) continue; // recoil not ready for heavy quarks yet
->>>>>>> 001664fc
+
+		              if(abs(pid)==5) continue; // recoil not ready for b quark yet
 
                   double el_rx=initRx+(el_time-initR0)*initVx;
                   double el_ry=initRy+(el_time-initR0)*initVy;
@@ -567,8 +564,8 @@
                   pc0[1]=el_p0[1];
                   pc0[2]=el_p0[2];
                   pc0[3]=el_p0[3];
-		  if(abs(pid)==4) pc0[0]=sqrt(pc0[1]*pc0[1]+pc0[2]*pc0[2]+pc0[3]*pc0[3]+HQ_mass*HQ_mass);
-		  else pc0[0]=sqrt(pc0[1]*pc0[1]+pc0[2]*pc0[2]+pc0[3]*pc0[3]);
+		              if(abs(pid)==4) pc0[0]=sqrt(pc0[1]*pc0[1]+pc0[2]*pc0[2]+pc0[3]*pc0[3]+HQ_mass*HQ_mass);
+		              else pc0[0]=sqrt(pc0[1]*pc0[1]+pc0[2]*pc0[2]+pc0[3]*pc0[3]);
 
                   recordE0=pc0[0];
 
