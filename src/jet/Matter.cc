/*******************************************************************************
 * Copyright (c) The JETSCAPE Collaboration, 2017
 *
 * Modular, task-based framework
 * Intial Design: Joern Putschke, Kolja Kauder (Wayne State University)
 * For the full list of contributors see AUTHORS.

 * Report issues at https://github.com/JETSCAPE/JETSCAPE/issues
 * or via email to bugs.jetscape.org@gmail.com
 *
 * Distributed under the GNU General Public License 3.0 (GPLv3 or later).
 * See COPYING for details.
 ******************************************************************************/

#include "Matter.h"
#include "JetScapeLogger.h"
#include "JetScapeXML.h"
#include <string>

#include "tinyxml2.h"
#include<iostream>

#include "FluidDynamics.h"

#define MAGENTA "\033[35m"

using namespace Jetscape;
using namespace std;

const double QS = 1.0 ;

Matter::Matter()
{
  SetId("Matter");
  VERBOSE(8);
}

Matter::~Matter()
{
  VERBOSE(8);
}

void Matter::Init()
{
  //INFO<<"Intialize Matter ...";

  // Redundant (get this from Base) quick fix here for now
  tinyxml2::XMLElement *eloss= JetScapeXML::Instance()->GetXMLRoot()->FirstChildElement("Eloss" );
  if ( !eloss ) {
    WARN << "Couldn't find tag Eloss";
    throw std::runtime_error ("Couldn't find tag Eloss");    
  }
  tinyxml2::XMLElement *matter=eloss->FirstChildElement("Matter");
  if ( !matter ) {
    WARN << "Couldn't find tag Eloss -> Matter";
    throw std::runtime_error ("Couldn't find tag Eloss -> Matter");    
  }
 
  if (matter) {   
    string s = matter->FirstChildElement( "name" )->GetText();
    JSDEBUG << s << " to be initializied ...";
 
    in_vac = false;
    brick_med = true;
    recoil_on = false;

    qhat = 0.0;
    Q00 = 1.0; // virtuality separation scale
    qhat0 = 2.0; // GeV^2/fm for gluon at s = 96 fm^-3
    alphas = 0.3; // only useful when qhat0 is a negative number
    hydro_Tc = 0.16;
    brick_length = 4.0;
    vir_factor = 1.0;

    double m_qhat=-99.99;
    matter->FirstChildElement("qhat0")->QueryDoubleText(&m_qhat);
    SetQhat(m_qhat);
    //qhat = GetQhat()/fmToGeVinv ;
    //qhat0 = GetQhat()/fmToGeVinv ;
    qhat0 = GetQhat();
    JSDEBUG  << s << " with qhat0 = "<<GetQhat();
 
    int flagInt=-100;
    double inputDouble=-99.99;

    if ( !matter->FirstChildElement("in_vac") ) {
	WARN << "Couldn't find sub-tag Eloss -> Matter -> in_vac";
        throw std::runtime_error ("Couldn't find sub-tag Eloss -> Matter -> in_vac");
    }
    matter->FirstChildElement("in_vac")->QueryIntText(&flagInt);
    in_vac = flagInt;

    if ( !matter->FirstChildElement("recoil_on") ) {
	WARN << "Couldn't find sub-tag Eloss -> Matter -> recoil_on";
        throw std::runtime_error ("Couldn't find sub-tag Eloss -> Matter -> recoil_on");
    }
    matter->FirstChildElement("recoil_on")->QueryIntText(&flagInt);
    recoil_on = flagInt;

    if ( !matter->FirstChildElement("broadening_on") ) {
	WARN << "Couldn't find sub-tag Eloss -> Matter -> broadening_on";
        throw std::runtime_error ("Couldn't find sub-tag Eloss -> Matter -> broadening_on");
    }
    matter->FirstChildElement("broadening_on")->QueryIntText(&flagInt);
    broadening_on = flagInt;


    if ( !matter->FirstChildElement("brick_med") ) {
	WARN << "Couldn't find sub-tag Eloss -> Matter -> brick_med";
        throw std::runtime_error ("Couldn't find sub-tag Eloss -> Matter -> brick_med");
    }
    matter->FirstChildElement("brick_med")->QueryIntText(&flagInt);
    brick_med = flagInt;

    if ( !matter->FirstChildElement("Q0") ) {
	WARN << "Couldn't find sub-tag Eloss -> Matter -> Q0";
        throw std::runtime_error ("Couldn't find sub-tag Eloss -> Matter -> Q0");
    }
    matter->FirstChildElement("Q0")->QueryDoubleText(&inputDouble);
    Q00 = inputDouble;

    if ( !matter->FirstChildElement("T0") ) {
	WARN << "Couldn't find sub-tag Eloss -> Matter -> T0";
        throw std::runtime_error ("Couldn't find sub-tag Eloss -> Matter -> T0");
    }
    matter->FirstChildElement("T0")->QueryDoubleText(&inputDouble);
    T0 = inputDouble;

    if ( !matter->FirstChildElement("alphas") ) {
	WARN << "Couldn't find sub-tag Eloss -> Matter -> alphas";
        throw std::runtime_error ("Couldn't find sub-tag Eloss -> Matter -> alphas");
    }
    matter->FirstChildElement("alphas")->QueryDoubleText(&inputDouble);
    alphas = inputDouble;

    if ( !matter->FirstChildElement("hydro_Tc") ) {
	WARN << "Couldn't find sub-tag Eloss -> Matter -> hydro_Tc";
        throw std::runtime_error ("Couldn't find sub-tag Eloss -> Matter -> hydro_Tc");
    }
    matter->FirstChildElement("hydro_Tc")->QueryDoubleText(&inputDouble);
    hydro_Tc = inputDouble;

    if ( !matter->FirstChildElement("brick_length") ) {
	WARN << "Couldn't find sub-tag Eloss -> Matter -> brick_length";
        throw std::runtime_error ("Couldn't find sub-tag Eloss -> Matter -> brick_length");
    }
    matter->FirstChildElement("brick_length")->QueryDoubleText(&inputDouble);
    brick_length = inputDouble;

    if ( !matter->FirstChildElement("vir_factor") ) {
	WARN << "Couldn't find sub-tag Eloss -> Matter -> vir_factor";
        throw std::runtime_error ("Couldn't find sub-tag Eloss -> Matter -> vir_factor");
    }
    matter->FirstChildElement("vir_factor")->QueryDoubleText(&inputDouble);
    vir_factor = inputDouble;

    if(vir_factor<0.0) {
        cout << "Reminder: negative vir_factor is set, initial energy will be used as initial t_max" << endl;
    }

    VERBOSE(7)<< MAGENTA << "MATTER input parameter";
    INFO << "in_vac: " << in_vac << "  brick_med: " << brick_med << "  recoil_on: " << recoil_on;
    INFO << "Q00: " << Q00 << " vir_factor: " << vir_factor << "  qhat0: " << qhat0 << " alphas: " << alphas << " hydro_Tc: " << hydro_Tc << " brick_length: " << brick_length;

  }
  else {
    WARN << " : Matter not properly initialized in XML file ...";
    throw std::runtime_error("Matter not properly initialized in XML file ...");
  }

  // Initialize random number distribution
  ZeroOneDistribution = uniform_real_distribution<double> { 0.0, 1.0 };

  //...initialize the random number generator
  srand((unsigned)time(NULL));
  NUM1=-1*rand();
  //    NUM1=-33;

}


void Matter::WriteTask(weak_ptr<JetScapeWriter> w)
{
  VERBOSE(8);  auto f = w.lock();
  if ( !f ) return;
  f->WriteComment("ElossModule Parton List: "+GetId());
  f->WriteComment("Energy loss to be implemented accordingly ...");
}

void Matter::DoEnergyLoss(double deltaT, double time, double Q2, vector<Parton>& pIn, vector<Parton>& pOut)
{

  double z=0.5;
  double blurb,zeta,tQ2 ;
  int iSplit,pid_a,pid_b;
  unsigned int max_color, min_color, min_anti_color;
  double velocity[4],xStart[4],velocity_jet[4];

  VERBOSESHOWER(9)<< MAGENTA << "SentInPartons Signal received : "<<deltaT<<" "<<Q2<<" "<< pIn.size();
    
   INFO << BOLDYELLOW << " ********************************************************** " ;
      
  double rNum;
        
  double delT = deltaT;
  double Time = time*fmToGeVinv;
  double deltaTime = delT*fmToGeVinv;
  double ehat=0;
  double ehat_over_T2 = 10.0;

  std::unique_ptr<FluidCellInfo> check_fluid_info_ptr;

  INFO << " the time in fm is " << time << " The time in GeV-1 is " << Time ;
  INFO << "pid = " << pIn[0].pid() << " E = " << pIn[0].e() << " px = " << pIn[0].p(1) << " py = " << pIn[0].p(2) << "  pz = " << pIn[0].p(3) << " virtuality = " << pIn[0].t() << " form_time in fm = " << pIn[0].form_time() ;
  JSDEBUG << " color = " << pIn[0].color() << " anti-color = " << pIn[0].anti_color();
    
  //JSDEBUG << " For MATTER, the qhat in GeV^-3 = " << qhat ;
   
  for (int i=0;i<pIn.size();i++)
  {

      INFO << " *  parton formation spacetime point= "<< pIn[i].x_in().t() << "  " << pIn[i].x_in().x() << "  " << pIn[i].x_in().y() << "  " << pIn[i].x_in().z();

      
      //cout << "MATTER -- status: " << pIn[i].pstat() << "  energy: " << pIn[i].e() << " color: " << pIn[i].color() << "  " << pIn[i].anti_color() << "  clock: " << time << endl;

      velocity[0] = 1.0;
      for(int j=1;j<=3;j++)
      {
          velocity[j] = pIn[i].p(j)/pIn[i].e();
      }
      double velocityMod = std::sqrt(std::pow(velocity[1],2) + std::pow(velocity[2],2) + std::pow(velocity[3],2));

      if(pIn[i].form_time()<0.0) pIn[i].set_jet_v(velocity); // jet velocity is set only once

      velocity_jet[0]=1.0;
      velocity_jet[1]=pIn[i].jet_v().x();
      velocity_jet[2]=pIn[i].jet_v().y();
      velocity_jet[3]=pIn[i].jet_v().z();

      double mod_jet_v = std::sqrt( pow(pIn[i].jet_v().x(),2) +  pow(pIn[i].jet_v().y(),2) + pow(pIn[i].jet_v().z(),2) );
          
      for(int j=0;j<=3;j++)
      {
          xStart[j] = pIn[i].x_in().comp(j) ;
      }

      // SC: read in hydro
      initR0 = xStart[0];
      initRx = xStart[1];
      initRy = xStart[2];
      initRz = xStart[3];
      initVx = velocity[1]/velocityMod;
      initVy = velocity[2]/velocityMod;
      initVz = velocity[3]/velocityMod;
      initRdotV = ( initRx*pIn[i].jet_v().x() + initRy*pIn[i].jet_v().y() + initRz*pIn[i].jet_v().z() )/mod_jet_v;
      initVdotV = ( initVx*pIn[i].jet_v().x() + initVy*pIn[i].jet_v().y() + initVz*pIn[i].jet_v().z() )/mod_jet_v;

      initEner = pIn[i].e();
      if(!in_vac) length = fillQhatTab();
      if(brick_med) length = brick_length*fmToGeVinv; /// length in GeV-1 will have to changed for hydro
      //if(brick_med) length = 5.0*fmToGeVinv; /// length in GeV-1 will have to changed for hydro

      // SC
      zeta = ( ( xStart[0] + initRdotV )/std::sqrt(2) )*fmToGeVinv;
      
      INFO<< BOLDYELLOW << " zeta = " << zeta;

      double now_R0 = time;
      double now_Rx = initRx+(time-initR0)*initVx;
      double now_Ry = initRy+(time-initR0)*initVy; 
      double now_Rz = initRz+(time-initR0)*initVz;
      double now_temp; 

      if(!in_vac && now_R0>=tStart)
      {
         if(now_R0*now_R0<now_Rz*now_Rz) cout << "Warning 1: " << now_R0 << "  " << now_Rz << endl;
         GetHydroCellSignal(now_R0, now_Rx, now_Ry, now_Rz, check_fluid_info_ptr);
         //VERBOSE(8)<<MAGENTA<<"Temperature from medium = "<<check_fluid_info_ptr->temperature;
         now_temp = check_fluid_info_ptr->temperature;
      }
      else
      {
         now_temp = 0.0;
      }

      int pid = pIn[i].pid();
      
      if (pIn[i].form_time()<0.0) /// A parton without a virtuality or formation time, must set...
      {
          iSplit = 0;
          if (pIn[i].pid()==gid)
          {
              JSDEBUG << " parton is a gluon ";
              iSplit = 1;
          }
          else
          {
              JSDEBUG << " parton is a quark ";
          }
	  
          //tQ2 = generate_vac_t(pIn[i].pid(), pIn[i].nu(), QS/2.0, pIn[i].e()*pIn[i].e() ,zeta , iSplit);

	  // SC:  
          double pT2 = pIn[i].p(1)*pIn[i].p(1)+pIn[i].p(2)*pIn[i].p(2);
          double max_vir;
          if(vir_factor<0.0) max_vir = pIn[i].e()*pIn[i].e();
          else max_vir = pT2 * vir_factor;

          if(max_vir<=QS)
          {
              tQ2 = 0.0;
          }
          else
          {
    	      tQ2 = generate_vac_t(pIn[i].pid(), pIn[i].nu(), QS/2.0, max_vir, zeta, iSplit);
    	  }

          // KK:
          //pIn[i].set_jet_v(velocity); // SC: take out to the front
          pIn[i].set_t(tQ2); // Also resets momentum!
          pIn[i].set_mean_form_time();
          double ft = generate_L(pIn[i].mean_form_time());
          pIn[i].set_form_time(ft);
          
          unsigned int color=0, anti_color=0;
          std::uniform_int_distribution<short> uni(102,103);
          
          if ( pIn[i].pid()>0 )
          {
             // color = uni(*get_mt19937_generator());
              color = 101;
          }
          pIn[i].set_color(color);
          if ( (pIn[i].pid()<0)||(pIn[i].pid()==21) )
          {
              anti_color = uni(*get_mt19937_generator());
          }
          pIn[i].set_anti_color(anti_color);
          
          max_color = color;
          
          if (anti_color > color) max_color = anti_color ;
          
          min_color = color;
          
          min_anti_color = anti_color;
          
          pIn[i].set_max_color(max_color);
          pIn[i].set_min_color(min_color);
          pIn[i].set_min_anti_color(min_anti_color);
          
          //JSDEBUG:
          JSDEBUG ;
          JSDEBUG << " ***************************************************************************** " ;
          JSDEBUG<< " ID = " << pIn[i].pid() << " Color = " << pIn[i].color() << " Anti-Color = " << pIn[i].anti_color() ;
          INFO << " E = " << pIn[i].e() << " px = " << pIn[i].px() << " py = " << pIn[i].py() << " pz = " << pIn[i].pz() ;
          INFO << " *  New generated virtuality = " << tQ2 << " Mean formation time = " << pIn[i].mean_form_time();
          INFO << " *  set new formation time to " << pIn[i].form_time() ;
          JSDEBUG << " * Maximum allowed virtuality = " << pIn[i].e()*pIn[i].e() << "   Minimum Virtuality = " << QS;
          INFO << " * Qhat = " << qhat << "  Length in fm = "  << length/5.0 ;
          INFO << " * Jet velocity = " << pIn[i].jet_v().comp(0) << " " << pIn[i].jet_v().comp(1) << "  " << pIn[i].jet_v().comp(2) << "  " << pIn[i].jet_v().comp(3);
          INFO << " * reset location of parton formation = "<< pIn[i].x_in().t() << "  " << pIn[i].x_in().x() << "  " << pIn[i].x_in().y() << "  " << pIn[i].x_in().z();
          JSDEBUG << " ***************************************************************************** " ;
          JSDEBUG ;
          // end DEBUG:
 
          
      }

      //if(pIn[i].color()==0 && pIn[i].anti_color()==0) cout << "complain 0 0 color." << endl;

      // SC: Q0 can be changed based on different setups
      if(in_vac)
      { // for vaccuum
          qhat = 0.0;
          if(Q00 < 0.0) Q0 = 1.0; // set Q0 = 1 if Q00 < 0
          else Q0 = Q00;
      }
      else
      { // for medium
          double tempEner = initEner;
          qhat = fncQhat(zeta);
          ehat = 0.0;
          if (now_temp>0.0) ehat = 4.0*qhat/4.0/now_temp ;
          INFO << BOLDYELLOW << "at Origin of parton, qhat = " << qhat << " ehat = " << ehat;

          if(Q00 < 0.0)
          { // use dynamical Q0 if Q00 < 0
              if(pid==gid) Q0 = sqrt(sqrt(2.0*tempEner*qhat*sqrt(2.0)));
              else Q0 = sqrt(sqrt(2.0*tempEner*qhat*sqrt(2.0)/Ca*Cf));
              if(Q0 < 1.0) Q0 = 1.0;
              if(zeta > length) Q0 = 1.0;
          }
          else
          {
              Q0 = Q00;
          }
      }

      if(Q0<1.0) Q0=1.0;
<<<<<<< HEAD
=======
      VERBOSE(8) << " qhat before Q0Q0 loop = " << qhat ;
>>>>>>> 7493806a

      //if (pIn[i].t() > QS + rounding_error)
      if (pIn[i].t() > Q0*Q0 + rounding_error || ((!in_vac) && now_temp<=T0 && pIn[i].t() > QS*QS + rounding_error))
      {
          TakeResponsibilityFor ( pIn[i] ); // Generate error if another module already has responsibility.
          double decayTime = pIn[i].mean_form_time()  ;
	    
          //JSDEBUG << "  deltaT = " << deltaT;
          VERBOSE(8) << " parton origin time = " << pIn[i].x_in().t() << " parton formation time = " << pIn[i].form_time();
          VERBOSE(8) << " parton id " << pIn[i].pid() << " parton virtuality = " << pIn[i].t();
          //JSDEBUG << " parton momentum " << pIn[i].e() << "  " << pIn[i].px() << "  " << pIn[i].py() << "  " << pIn[i].pz();
	    
          double splitTime = pIn[i].form_time() + pIn[i].x_in().t() ;
          INFO << " splitTime = " << splitTime;
          INFO << " qhat before splitime loop = " << qhat ;
          
          if (splitTime<time)
          {

              INFO << "SPLIT in MATTER" ;
    
              // SC: add elastic scattering that generates recoiled and back-reaction partons
              double el_dt=0.1;
              double el_p0[5];
              double el_CR;
              double el_rand;

              if(pid==gid) el_CR=Ca;
              else el_CR=Cf;

              for(int j=1; j<=3; j++) el_p0[j] = pIn[i].p(j);
              el_p0[0]=pIn[i].e();
              el_p0[4]=pIn[i].t();

              for(double el_time=initR0; el_time<time+rounding_error; el_time=el_time+el_dt)
              {

                  if(in_vac) continue;
                  if(!recoil_on) continue;
                  if(el_time<tStart) continue;

                  double el_rx=initRx+(el_time-initR0)*initVx;
                  double el_ry=initRy+(el_time-initR0)*initVy;
                  double el_rz=initRz+(el_time-initR0)*initVz;

                  double tempLoc,sdLoc,vxLoc,vyLoc,vzLoc,qhatLoc,enerLoc;
                  double betaLoc,gammaLoc,flowFactor;
                  int hydro_ctl;
                  double dt_lrf;

                  double pc0[4]={0.0};
                  double vc0[4]={0.0};
                  double soln_alphas,prob_el;
                  double muD2;
                  double recordE0;

                  pc0[1]=el_p0[1];
                  pc0[2]=el_p0[2];
                  pc0[3]=el_p0[3];
                  pc0[0]=sqrt(pc0[1]*pc0[1]+pc0[2]*pc0[2]+pc0[3]*pc0[3]);

                  recordE0=pc0[0];

                  GetHydroCellSignal(el_time, el_rx, el_ry, el_rz, check_fluid_info_ptr);
               	  VERBOSE(8)<<MAGENTA<<"Temperature from medium = "<<check_fluid_info_ptr->temperature;
               	 	
               	  tempLoc = check_fluid_info_ptr->temperature;
               	  sdLoc = check_fluid_info_ptr->entropy_density;
               	  vxLoc = check_fluid_info_ptr->vx;
               	  vyLoc = check_fluid_info_ptr->vy;
               	  vzLoc = check_fluid_info_ptr->vz;

                  vc0[1]=vxLoc;
                  vc0[2]=vyLoc;
                  vc0[3]=vzLoc;

                  hydro_ctl=0;
               	 
               	  if(hydro_ctl == 0 && tempLoc >= hydro_Tc)
                  {
 
                      trans(vc0,pc0);
                      enerLoc=pc0[0];
                      transback(vc0,pc0);

              	      betaLoc = sqrt(vxLoc*vxLoc+vyLoc*vyLoc+vzLoc*vzLoc);
               	      gammaLoc = 1.0/sqrt(1.0-betaLoc*betaLoc);
               	      flowFactor = gammaLoc*(1.0-(initVx*vxLoc+initVy*vyLoc+initVz*vzLoc));
               	 
               	      if(qhat0 < 0.0)
                      { // calculate qhat with alphas
               	          muD2 = 6.0*pi*alphas*tempLoc*tempLoc;
               	          if(enerLoc > 2.0*pi*tempLoc) qhatLoc = Ca*50.4864/pi*pow(alphas,2)*pow(tempLoc,3)*log(5.7*enerLoc*tempLoc/4.0/muD2);
               	          else qhatLoc = Ca*50.4864/pi*pow(alphas,2)*pow(tempLoc,3)*log(5.7*2.0*pi*tempLoc*tempLoc/4.0/muD2);
               	          if(qhatLoc<0.0) qhatLoc=0.0;
               	      }
                      else
                      { // use input qhat
               	          if(brick_med) qhatLoc = qhat0*0.1973;
                          else qhatLoc = qhat0/96.0*sdLoc*0.1973;
               	      }
               	  }
                  else
                  { // outside the QGP medium
                      continue;
                  }

                  if(el_time+el_dt<=time) dt_lrf=el_dt*flowFactor;
                  else dt_lrf=(time-el_time)*flowFactor;

		  // solve alphas
                  if(qhat0 < 0.0) soln_alphas=alphas;
                  else soln_alphas=solve_alphas(qhatLoc,enerLoc,tempLoc);

                  muD2=6.0*pi*soln_alphas*tempLoc*tempLoc;
                  prob_el=42.0*zeta3*el_CR*soln_alphas*tempLoc/6.0/pi/pi*dt_lrf/0.1973;

                  el_rand = ZeroOneDistribution(*get_mt19937_generator());

		  //cout << "  qhat: " << qhatLoc << "  alphas: " << soln_alphas << "  ener: " << enerLoc << "  prob_el: " << prob_el << "  " << el_rand << endl;

                  if(el_rand<prob_el)
                  { // elastic scattering happens
 
                      //cout << "elastic scattering happens" << endl;
                      int CT=-1;
                      int pid0=-999;
                      int pid2=-999;
                      int pid3=-999;
                      double pc2[4]={0.0}; // final recoid thermal parton
                      double pc3[4]={0.0}; // initial thermal parton
                      double pc4[4]={0.0}; // not used
                      double qt=0.0; // not used
                      unsigned int el_max_color,el_color0,el_anti_color0,el_color2,el_anti_color2,el_color3,el_anti_color3;

                      el_max_color=pIn[i].max_color();
                      el_color0 = pIn[i].color();
                      el_anti_color0 = pIn[i].anti_color();

                      pid0=pid;

                      // deterimine channel
                      //flavor(CT,pid0,pid2,pid3);
                      flavor(CT,pid0,pid2,pid3,el_max_color,el_color0,el_anti_color0,el_color2,el_anti_color2,el_color3,el_anti_color3);

                      //cout << "color: " << el_color0 << "  " << el_anti_color0 << "  " << el_color2 << "  " << el_anti_color2 << "  " << el_color3 << "  " << el_anti_color3 << "  max: " << el_max_color << endl;

                      // do scattering
                      colljet22(CT,tempLoc,muD2,vc0,pc0,pc2,pc3,pc4,qt);

                      if(pc0[0]<pc2[0] && abs(pid0)!=4 && pid0==pid2)
                      { //disable switch for heavy quark, only allow switch for identical particles
                          double p0temp[4]={0.0};
                          for(int k=0;k<=3;k++)
                          {
                              p0temp[k]=pc2[k];
                              pc2[k]=pc0[k];
                              pc0[k]=p0temp[k];
                          }
                      }

                      // push out recoied and back-reaction (negative) partons
                      // need to add color information later!!!
                      double el_vertex[4];
                      el_vertex[0] = el_time;
                      el_vertex[1] = el_rx;
                      el_vertex[2] = el_ry;
                      el_vertex[3] = el_rz;
                 
                      int iout;
                      double ft;

                      pOut.push_back(Parton(0,pid2,0,pc2,el_vertex)); // recoiled
                      iout = pOut.size()-1;
                      pOut[iout].set_jet_v(velocity_jet); // use initial jet velocity
                      pOut[iout].set_mean_form_time();
                      ft = 10000.0; /// a really large formation time.
                      pOut[iout].set_form_time(ft);
                      ////pOut[iout].set_color(el_color2);
                      ////pOut[iout].set_anti_color(el_anti_color2);
                      ////pOut[iout].set_max_color(max_color);
                      ////pOut[iout].set_min_color(pIn[i].min_color());
                      ////pOut[iout].set_min_anti_color(pIn[i].min_anti_color());
                      ////// comment out realistic color above, assume colorless for recoiled and back-reaction parton
                      ////// for the convenience of color string fragmentation in Pythia
                      pOut[iout].set_color(0);
                      pOut[iout].set_anti_color(0);
                      pOut[iout].set_max_color(pIn[i].max_color());
                      pOut[iout].set_min_color(pIn[i].min_color());
                      pOut[iout].set_min_anti_color(pIn[i].min_anti_color());
              
                      pOut.push_back(Parton(0,pid3,-1,pc3,el_vertex)); // back reaction
                      iout = pOut.size()-1;
                      pOut[iout].set_jet_v(velocity_jet);
                      pOut[iout].set_mean_form_time();
                      ft = 10000.0; /// STILL a really large formation time.
                      pOut[iout].set_form_time(ft);
                      ////pOut[iout].set_color(el_color3);
                      ////pOut[iout].set_anti_color(el_anti_color3);
                      ////pOut[iout].set_max_color(max_color);
                      ////pOut[iout].set_min_color(pIn[i].min_color());
                      ////pOut[iout].set_min_anti_color(pIn[i].min_anti_color());
                      pOut[iout].set_color(0);
                      pOut[iout].set_anti_color(0);
                      pOut[iout].set_max_color(pIn[i].max_color());
                      pOut[iout].set_min_color(pIn[i].min_color());
                      pOut[iout].set_min_anti_color(pIn[i].min_anti_color());

                      ////// assumption: pIn doesn't change color in elastic scattering
                      ////pIn[i].set_color(el_color0);
                      ////pIn[i].set_anti_color(el_anti_color0);
                      ////pIn[i].set_max_color(el_max_color);
 
                  } // end if scattering

                  // E1'+E2 = E3'+E4 (all massless in scattering)
		  // Now I want E1+E2 = E3+E4 where 1 and 3 have mass
		  // -> E1-E1' = E3-E3' -> E3 = E1-E1'+E3'
		  // m3^2 = E3^2-E3'^2
                  for(int j=1; j<=3; j++) el_p0[j] = pc0[j];
		  
                  el_p0[0]=el_p0[0]-recordE0+pc0[0];
                  el_p0[4]=el_p0[0]*el_p0[0]-pc0[0]*pc0[0];
                  if(el_p0[4]<0) cout << "complain negative virt" << endl;

              } // end time loop for elastic scattering


       	      // do split
              double t_used = pIn[i].t();
              //if (t_used<QS)  t_used = QS; // SC: not necessary
              double tau_form = 2.0*pIn[i].nu()/t_used;
              double z_low = QS/t_used/2.0 ;
              double z_hi = 1.0 - z_low;
              
              if (pid==gid)
              { // gluon
                  double val1 = P_z_gg_int(z_low, z_hi, zeta, t_used, tau_form,pIn[i].nu() );
                  double val2 = nf*P_z_qq_int(z_low, z_hi, zeta, t_used, tau_form,pIn[i].nu() );
                    
                  if ( val1<0.0 || val2<0.0 )
                  {
                      cerr << " minus log of sudakov negative val1 , val2 = " << val1 << "  " << val2 << endl;
                      throw std::runtime_error("minus log of sudakov negative");
                      // cin >> blurb ;
                  }
                  
                  double ratio = val1/(val1+val2);
                  double r = ZeroOneDistribution(*get_mt19937_generator());
                  if (r>ratio)
                  { // qqbar
		  
                      double r2 = ZeroOneDistribution(*get_mt19937_generator());
		  
                      // assign flavors
                      if (r2>0.6666)
                      {
                          pid_a = uid ;
                          pid_b = -1*uid ;
                      }
                      else if ( r2 > 0.3333 )
                      {
                          pid_a = did ;
                          pid_b = -1*did ;

                      }
                      else
                      {
                          pid_a = sid;
                          pid_b = -1*sid;
                      }
                      iSplit = 2;
                  }
                  else
                  { // gg
                      pid_a = gid ;
                      pid_b = gid ;
                      iSplit = 1;
                  }
              }
              else
              { // we had a quark
                  pid_a = pid ;
                  pid_b = gid ;
                  iSplit = 0;
              }
              int ifcounter = 0;
              double l_perp2 = -1.0; // SC: initialization
              // daughter virtualities
              double tQd1 = QS;
              double tQd2 = QS;

	      double new_parent_p0 = el_p0[0];
	      double new_parent_px = el_p0[1];
	      double new_parent_py = el_p0[2];
	      double new_parent_pz = el_p0[3];
	      double new_parent_t = el_p0[4];
              double new_parent_pl = ( new_parent_px*pIn[i].jet_v().x() + new_parent_py*pIn[i].jet_v().y() + new_parent_pz*pIn[i].jet_v().z() )/mod_jet_v;
              //double new_parent_pl = sqrt(pow(new_parent_px,2)+pow(new_parent_py,2)+pow(new_parent_pz,2));
	      //double new_parent_vx = new_parent_px/new_parent_pl;
	      //double new_parent_vy = new_parent_py/new_parent_pl;
	      //double new_parent_vz = new_parent_pz/new_parent_pl;
	      double new_parent_nu = (new_parent_p0+new_parent_pl)/sqrt(2.0);
              
              //set color of daughters here
              unsigned int d1_col, d1_acol, d2_col, d2_acol, color, anti_color;
              //std::uniform_int_distribution<short> uni(101,103);
              //color = pIn[i].color();
              max_color = pIn[i].max_color();
              //if (pIn[i].anti_color()>maxcolor) color = pIn[i].anti_color();
              JSDEBUG << " old max color = " << max_color;
              max_color++;
              color = max_color;
              anti_color = max_color;
              pIn[i].set_max_color(max_color);
              JSDEBUG << " new color = " << color;
              
              if (iSplit==1)///< gluon splits into two gluons
              {
                  d1_col = pIn[i].color();
                  d2_col = color;
                  d1_acol = anti_color;
                  d2_acol = pIn[i].anti_color();
              }
              else if (iSplit==0) ///< (anti-)quark splits into (anti-)quark + gluon
              {
                  if (pIn[i].pid()>0)
                  {
                      d1_col = color;
                      d1_acol = 0;
                      d2_col = pIn[i].color();
                      d2_acol = anti_color;
                  }
                  else
                  {
                      d1_col = 0; /// < gluon splits into quark anti-quark
                      d1_acol = anti_color;
                      d2_col = color;
                      d2_acol = pIn[i].anti_color();
                  }
              }
              else if (iSplit==2)
              {
                  d1_col = pIn[i].color();
                  d1_acol = 0;
                  d2_acol = pIn[i].anti_color();
                  d2_col = 0;
              }
              else
              {
                 throw std::runtime_error("error in iSplit");
              }

              //if (d1_col==0 && d1_acol==0) cout << "complain color" << endl;
              //if (d2_col==0 && d2_acol==0) cout << "complain color" << endl;

              
              JSDEBUG << " d1_col = " << d1_col << " d1_acol = " << d1_acol << " d2_col = " << d2_col << " d2_acol = " << d2_acol;

              while ((l_perp2<=0.0)&&(ifcounter<100))
              {
                  z = generate_vac_z(pid,QS/2.0,pIn[i].t(),zeta,pIn[i].nu(),iSplit);
                  //JSDEBUG << " generated z = " << z;
        
                  int iSplit_a = 0;
                  if (pid_a==gid) iSplit_a = 1;

                  // use pIn information to sample z above, but use new_parent to calculate daughter partons below            
                  if (z*z*new_parent_t>QS)
                  {
                      tQd1 = generate_vac_t(pid_a, z*new_parent_nu, QS/2.0, z*z*new_parent_t, zeta+std::sqrt(2)*pIn[i].form_time()*fmToGeVinv, iSplit_a);
                  } else { // SC
                      tQd1 = z*z*new_parent_t;
                  }
        

                  int iSplit_b = 0;
                  if (pid_b==gid) iSplit_b = 1;
        
                  if ((1.0-z)*(1.0-z)*new_parent_t>QS)
                  {
                      tQd2 = generate_vac_t(pid_b, (1.0-z)*new_parent_nu, QS/2.0, (1.0-z)*(1.0-z)*new_parent_t, zeta+std::sqrt(2)*pIn[i].form_time()*fmToGeVinv,iSplit_b);
                  } else { // SC
                      tQd2 = (1.0-z)*(1.0-z)*new_parent_t;
                  }
		
                  l_perp2 = new_parent_t*z*(1.0 - z) - tQd2*z - tQd1*(1.0-z) ; ///< the transverse momentum squared
                  ifcounter++;
              }
              
              if (l_perp2<=0.0) l_perp2 = 0.0; ///< test if negative
              double l_perp = std::sqrt(l_perp2); ///< the momentum transverse to the parent parton direction
              
              // axis of split
              double angle = generate_angle();

              // KK: changed to x,y,z
              //double parent_perp = std::sqrt( pow(pIn[i].px(),2) + pow(pIn[i].py(),2) + pow(pIn[i].pz(),2) - pow(pIn[i].pl(),2) );
              //double mod_jet_v = std::sqrt( pow(pIn[i].jet_v().x(),2) +  pow(pIn[i].jet_v().y(),2) + pow(pIn[i].jet_v().z(),2) ) ;
              double c_t = pIn[i].jet_v().z()/mod_jet_v;
              double s_t = std::sqrt( 1.0 - c_t*c_t) ;
                  
              double s_p = pIn[i].jet_v().y()/std::sqrt( pow( pIn[i].jet_v().x() , 2 ) + pow( pIn[i].jet_v().y(), 2 ) ) ;
              double c_p = pIn[i].jet_v().x()/std::sqrt( pow( pIn[i].jet_v().x() , 2 ) + pow( pIn[i].jet_v().y(), 2 ) ) ;

              //double c_t = new_parent_vz;
              //double s_t = std::sqrt( 1.0 - c_t*c_t) ;
              //    
              //double s_p = new_parent_vy/std::sqrt( pow(new_parent_vx,2) + pow(new_parent_vy,2) ) ;
              //double c_p = new_parent_vx/std::sqrt( pow(new_parent_vx,2) + pow(new_parent_vy,2) ) ;
                  
              // First daughter
              double k_perp1[4];
              k_perp1[0] = 0.0;
              k_perp1[1] = z*(new_parent_px-new_parent_pl*s_t*c_p) + l_perp*std::cos(angle)*c_t*c_p - l_perp*std::sin(angle)*s_p ;
              k_perp1[2] = z*(new_parent_py-new_parent_pl*s_t*s_p) + l_perp*std::cos(angle)*c_t*s_p + l_perp*std::sin(angle)*c_p ;
              k_perp1[3] = z*(new_parent_pz-new_parent_pl*c_t) - l_perp*std::cos(angle)*s_t ;
              double k_perp1_2 = pow(k_perp1[1],2)+pow(k_perp1[2],2)+pow(k_perp1[3],2);
                  
              double energy = ( z*new_parent_nu + (tQd1 + k_perp1_2)/(2.0*z*new_parent_nu) )/std::sqrt(2.0) ;
              double plong =  ( z*new_parent_nu - (tQd1 + k_perp1_2)/(2.0*z*new_parent_nu) )/std::sqrt(2.0) ;
                  
              double newp[4];
              newp[0] = energy;
              newp[1] = plong*s_t*c_p + k_perp1[1];
              newp[2] = plong*s_t*s_p + k_perp1[2];
              newp[3] = plong*c_t + k_perp1[3];
                  
              double newx[4];
              //newx[0] = time + deltaT;
              newx[0] = time;
              for (int j=1;j<=3;j++)
              {
                  //newx[j] = pIn[i].x_in().comp(j) + (time + deltaT - pIn[i].x_in().comp(0))*velocity[j]/velocityMod;
                  newx[j] = pIn[i].x_in().comp(j) + (time - pIn[i].x_in().comp(0))*velocity[j]/velocityMod;
              }
                  
              pOut.push_back(Parton(0,pid_a,0,newp,newx));
              int iout = pOut.size()-1;
                  
              pOut[iout].set_jet_v(velocity_jet); // use initial jet velocity
              pOut[iout].set_mean_form_time();
              double ft = generate_L (pOut[iout].mean_form_time());
              pOut[iout].set_form_time(ft);
              pOut[iout].set_color(d1_col);
              pOut[iout].set_anti_color(d1_acol);
              pOut[iout].set_max_color(max_color);
              pOut[iout].set_min_color(pIn[i].min_color());
              pOut[iout].set_min_anti_color(pIn[i].min_anti_color());
              
              
              // Second daughter
              double k_perp2[4];
              k_perp2[0] = 0.0;
              k_perp2[1] = (1.0-z)*(new_parent_px-new_parent_pl*s_t*c_p) - l_perp*std::cos(angle)*c_t*c_p + l_perp*std::sin(angle)*s_p ;
              k_perp2[2] = (1.0-z)*(new_parent_py-new_parent_pl*s_t*s_p) - l_perp*std::cos(angle)*c_t*s_p - l_perp*std::sin(angle)*c_p ;
              k_perp2[3] = (1.0-z)*(new_parent_pz-new_parent_pl*c_t) + l_perp*std::cos(angle)*s_t ;
              double k_perp2_2 = pow(k_perp2[1],2)+pow(k_perp2[2],2)+pow(k_perp2[3],2);

              energy = ( (1.0-z)*new_parent_nu + (tQd2 + k_perp2_2)/( 2.0*(1.0-z)*new_parent_nu ) )/std::sqrt(2.0) ;
              plong =  ( (1.0-z)*new_parent_nu - (tQd2 + k_perp2_2)/( 2.0*(1.0-z)*new_parent_nu ) )/std::sqrt(2.0) ;

              //parent_perp = std::sqrt( pow(pIn[i].p(1),2) + pow(pIn[i].p(2),2) + pow(pIn[i].p(3),2) - pow(pIn[i].pl(),2) );
              //mod_jet_v = std::sqrt( pow(pIn[i].jet_v().x(),2) +  pow(pIn[i].jet_v().y(),2) + pow(pIn[i].jet_v().z(),2) ) ;
    
              newp[0] = energy;
              newp[1] = plong*s_t*c_p + k_perp2[1];
              newp[2] = plong*s_t*s_p + k_perp2[2];
              newp[3] = plong*c_t + k_perp2[3];
              
              //newx[0] = time + deltaT;
              newx[0] = time;
              for (int j=1;j<=3;j++)
              {
                  //newx[j] = pIn[i].x_in().comp(j) + (time + deltaT - pIn[i].x_in().comp(0))*velocity[j]/velocityMod;
                  newx[j] = pIn[i].x_in().comp(j) + (time - pIn[i].x_in().comp(0))*velocity[j]/velocityMod;
              }
	      
              pOut.push_back(Parton(0,pid_b,0,newp,newx));
              iout = pOut.size()-1;
              pOut[iout].set_jet_v(velocity_jet); // use initial jet velocity
              pOut[iout].set_mean_form_time();
              ft = generate_L (pOut[iout].mean_form_time());
              pOut[iout].set_form_time(ft);
              pOut[iout].set_color(d2_col);
              pOut[iout].set_anti_color(d2_acol);
              pOut[iout].set_max_color(max_color);
              pOut[iout].set_min_color(pIn[i].min_color());
              pOut[iout].set_min_anti_color(pIn[i].min_anti_color());

          }
          else
          { // not time to split yet broadening it

              if(broadening_on) 
              {

                  double now_zeta = ( ( time + initRdotV + (time - initR0) )/std::sqrt(2) )*fmToGeVinv;
                  qhat = fncQhat(now_zeta);
                  if (now_temp>0.1)
                  {
                      ehat = 10.0*qhat/4.0/now_temp;
                  }
                  else
                  {
                      ehat = 10.0*qhat/4.0/0.3;
                  }

                  INFO <<BOLDRED<< " between splits broadening qhat = " << qhat << " ehat = " << ehat << " and delT = " << delT ;
                  INFO <<BOLDBLUE<< " zeta at formation = " << zeta << " zeta now = " << now_zeta ;
                  
                  if ((!recoil_on)&&(qhat>0.0))
                  {
                      double kt = generate_kt(qhat*1.414/0.197, delT);
                      
                      JSDEBUG << " kt generated = "  << kt << " for qhat = " << qhat*1.414/0.197 << " and delT = " << delT ;
                      
                      double ktx, kty, ktz;
                      ktx=kty=ktz=0.0;
                      double vx = initVx;
                      double vy = initVy;
                      double vz = initVz;

                      
                      bool solved = false;
                      int trials = 0;
                      while ((!solved)&&(trials<1000))
                      {
                          
                          if ((abs(vy)>approx)||(abs(vz)>approx))
                          {
                              ktx = kt*(1 - 2*ZeroOneDistribution(*get_mt19937_generator()) );
                      
                              JSDEBUG << " vx = " << vx << " vy = " << vy << " vz = " << vz ;
                      
                              double rad = sqrt( 4*ktx*ktx*vx*vx*vy*vy - 4*(vy*vy + vz*vz)*(ktx*ktx*(vx*vx+vz*vz) - kt*kt*vz*vz)  );
                          
                              double sol1 = (-2*ktx*vx*vy + rad)/2/(vy*vy + vz*vz);
                              double sol2 = (-2*ktx*vx*vy - rad)/2/(vy*vy + vz*vz);
                          
                              kty = sol1;
                          
                              if ((ktx*ktx + sol1*sol1) > kt*kt  )  kty = sol2;
                      
                              if ((ktx*ktx + kty*kty) < kt*kt  )
                              {
                                  ktz = sqrt( kt*kt - ktx*ktx - kty*kty ) ;
                              
                                  double sign = ZeroOneDistribution(*get_mt19937_generator());
                                  
                                  if (sign>0.5) ktz = -1*ktz;
                              
                                  if (vz!=0) ktz = (-1*ktx*vx - kty*vy )/vz ;
                              
                                  solved = true;
                              }
                              
                          }
                          else
                          {
                              ktx = 0;
                              kty = kt*(1 - 2*ZeroOneDistribution(*get_mt19937_generator()) );
                              double sign = ZeroOneDistribution(*get_mt19937_generator());
                              if (sign>0.5) kty = -1*kty;
                              ktz = sqrt(kt*kt-kty*kty);
                              sign = ZeroOneDistribution(*get_mt19937_generator());
                              if (sign>0.5) ktz = -1*ktz;
                        
                          }
                          trials++;
                      }
                      
                      INFO << MAGENTA << " ktx = " << ktx << " kty = " << kty << " ktz = " << ktz ;
                      double px = pIn[i].px();
                      double py = pIn[i].py();
                      double pz = pIn[i].pz();
                      double energy = pIn[i].e();
                      
                      double p = sqrt(px*px + py*py + pz*pz);
                      INFO << BOLDBLUE << " p before b & d, E = " << energy << " pz = " << pz << " px = " << px << " py = " << py ;

                      
                      px += ktx;
                      py += kty;
                      pz += ktz;
                      
                      double np = sqrt(px*px + py*py + pz*pz);
                      JSDEBUG << " p = " << p << " np = " << np;
                      
                      px -= (np-p)*vx;
                      py -= (np-p)*vy;
                      pz -= (np-p)*vz;
                      
                      double nnp = sqrt(px*px + py*py + pz*pz);
                      
                      if (abs(nnp-p)>abs(np-p))
                      {
                          INFO << MAGENTA << " negative condition invoked ! " ;
                          px += 2*(np-p)*vx;
                          py += 2*(np-p)*vy;
                          pz += 2*(np-p)*vz;
                      }
                      
                      np = sqrt(px*px + py*py + pz*pz);
                      JSDEBUG << "FINAL p = " << p << " np = " << np;
                      
                      pOut.push_back(pIn[i]);
                      int iout = pOut.size()-1;
                      
                      pOut[iout].reset_p(px,py,pz);
                      
                      double drag = ehat*delT;
                      INFO << MAGENTA << " drag = " << drag << " temperature = " <<  now_temp ;
                      
                      if ((np > drag)&&(energy >drag)&&( energy>sqrt(px*px + py*py + pz*pz) ) )
                      {
                          px -= drag*vx;
                          py -= drag*vy;
                          pz -= drag*vz;
                          energy -= drag;
                          pOut[iout].reset_momentum( px , py , pz , energy );
                      }
                      
                      
                      INFO << BOLDYELLOW << " p after b & d, E = " << energy << " pz = " << pz << " px = " << px << " py = " << py ;

                  }
              
	      } // end if(broadening_on) 
              //pOut.push_back(pIn[i]);
          }
      }
      else
      { // virtuality too low lets broaden it

          if(broadening_on)
          {

              double now_zeta = ( ( time + initRdotV + (time - initR0) )/std::sqrt(2) )*fmToGeVinv;
              //double now_zeta = ( ( time + initRdotV )/std::sqrt(2) )*fmToGeVinv;
              qhat = fncQhat(now_zeta);
              if (now_temp>0.1)
              {
                  ehat = 10.0*qhat/4.0/now_temp;
              }
              else
              {
                  ehat = 10.0*qhat/4.0/0.3;
              }
              INFO <<BOLDRED<< " after splits broadening qhat = " << qhat << " ehat = " << ehat << " and delT = " << delT ;
              INFO <<BOLDBLUE<< " zeta at formation = " << zeta << " zeta now = " << now_zeta ;
              
              //INFO << " broadening qhat = " << qhat << " and delT = " << delT ;
              
              if ((!recoil_on)&&(qhat>0.0))
              {
                  double kt = generate_kt(qhat*1.414/0.197, delT);
                  
                  JSDEBUG << " kt generated = "  << kt << " for qhat = " << qhat*1.414/0.197 << " and delT = " << delT ;
                  
                  double ktx, kty, ktz;
                  ktx=kty=ktz=0;
                  double vx = initVx;
                  double vy = initVy;
                  double vz = initVz;

                  bool solved = false;
                  
                  int trials = 0;
                  while ((!solved)&&(trials<1000))
                  {
                      if ((abs(vy)>approx)||(abs(vz)>approx))
                      {
                      
                          ktx = kt*(1 - 2*ZeroOneDistribution(*get_mt19937_generator()) );
                      
                          JSDEBUG << " vx = " << vx << " vy = " << vy << " vz = " << vz ;
                          
                          double rad = sqrt( 4*ktx*ktx*vx*vx*vy*vy - 4*(vy*vy + vz*vz)*(ktx*ktx*(vx*vx+vz*vz) - kt*kt*vz*vz)  );
                      
                          double sol1 = (-2*ktx*vx*vy + rad)/2/(vy*vy + vz*vz);
                          double sol2 = (-2*ktx*vx*vy - rad)/2/(vy*vy + vz*vz);
                      
                          kty = sol1;
                      
                          if ((ktx*ktx + sol1*sol1) > kt*kt  )  kty = sol2;
                      
                          if ((ktx*ktx + kty*kty) < kt*kt  )
                          {
                              ktz = sqrt( kt*kt - ktx*ktx - kty*kty ) ;
                          
                              double sign = ZeroOneDistribution(*get_mt19937_generator());
                              if (sign>0.5) ktz = -1*ktz;
                          
                          
                              if (vz!=0) ktz = (-1*ktx*vx - kty*vy )/vz ;
                          
                              solved = true;
                          }
                      }
                      else
                      {
                          ktx = 0;
                          kty = kt*(1 - 2*ZeroOneDistribution(*get_mt19937_generator()) );
                          double sign = ZeroOneDistribution(*get_mt19937_generator());
                          if (sign>0.5) kty = -1*kty;
                          ktz = sqrt(kt*kt-kty*kty);
                          sign = ZeroOneDistribution(*get_mt19937_generator());
                          if (sign>0.5) ktz = -1*ktz;
                          
                      }
                      trials++;
                  }
                  
                  INFO << MAGENTA << " ktx = " << ktx << " kty = " << kty << " ktz = " << ktz ;
                  double px = pIn[i].px();
                  double py = pIn[i].py();
                  double pz = pIn[i].pz();
                  double energy = pIn[i].e();

                  
                  double p = sqrt(px*px + py*py + pz*pz);
                  
                  INFO << BOLDBLUE << " p before b & d, E = " << energy << " pz = " << pz << " px = " << px << " py = " << py ;
 
                  px += ktx;
                  py += kty;
                  pz += ktz;
                  
                  double np = sqrt(px*px + py*py + pz*pz);
                  JSDEBUG << " p = " << p << " np = " << np;

                  px -= (np-p)*vx;
                  py -= (np-p)*vy;
                  pz -= (np-p)*vz;
                  
                  double nnp = sqrt(px*px + py*py + pz*pz);
                  
                  if (abs(nnp-p)>abs(np-p))
                  {
                      px += 2*(np-p)*vx;
                      py += 2*(np-p)*vy;
                      pz += 2*(np-p)*vz;
                  }
                  
                  np = sqrt(px*px + py*py + pz*pz);
                  JSDEBUG << "FINAL p = " << p << " nnnp = " << np;

                  pOut.push_back(pIn[i]);
                  int iout = pOut.size()-1;
                  
                  pOut[iout].reset_p(px,py,pz);
                  np = sqrt(px*px + py*py + pz*pz );
                  double drag = ehat*delT;
           

                  INFO << MAGENTA << " drag = " << drag << " temperature = " <<  now_temp ;
                  if ((np > drag)&&(energy >drag)&&( energy>sqrt(px*px + py*py + pz*pz) ) )
                  {
                      px -= drag*vx;
                      py -= drag*vy;
                      pz -= drag*vz;
                      energy -= drag;
                      pOut[iout].reset_momentum( px, py , pz , energy );
                  }
                  
                  
                
                  INFO << BOLDYELLOW << " p after b & d, E = " << energy << " pz = " << pz << " px = " << px << " py = " << py ;

              }
              
              
              //pOut.push_back(pIn[i]);
          }
      }
      
  } // particle loop
      
}

double Matter::generate_kt(double local_qhat, double dzeta)
{
    double width = local_qhat*dzeta;
    
    double x,r;
    
    r = ZeroOneDistribution(*get_mt19937_generator());
    x = -log(1.0-r);
    if (x<0.0)  throw std::runtime_error(" k_t^2 < 0.0 ");
    double kt = sqrt(x * local_qhat * dzeta  );
    
    return(kt);
    
}
    
    


double Matter::generate_angle()
{
  double ang, r, blurb;
    
  // r = double(random())/ (maxN );
  r = ZeroOneDistribution(*get_mt19937_generator());
  //    r = mtrand1();
    
  //    cout << " r = " << r << endl;
  //    cin >> blurb ;
    
  ang = r*2.0*pi ;
    
  return(ang);
    
}


double Matter::generate_vac_t(int p_id, double nu, double t0, double t, double loc_a, int is)
{
  double r,z,ratio,diff,scale,t_low, t_hi, t_mid, numer, denom, test ;
    
    
  // r = double(random())/ (maxN );
  r = ZeroOneDistribution(*get_mt19937_generator());
  //        r = mtrand1();
    
    
  if ((r>=1.0)||(r<=0.0))
    {
      throw std::runtime_error("error in random number in t *get_mt19937_generator()");
    }
    
  ratio = 1.0 ;
    
  diff = (ratio - r)/r;
    
  t_low = 2.0*t0;
    
  t_hi = t;
    
  //    cout << " in gen_vac_t : t_low , t_hi = " << t_low << "  " << t_hi << endl;
  //    cin >> test ;
    
  if (p_id==gid)
    {
      numer = sudakov_Pgg(t0,t,loc_a,nu)*std::pow(sudakov_Pqq(t0,t,loc_a,nu),nf);
        
      if ((is!=1)&&(is!=2))
        {
	  throw std::runtime_error(" error in isp ");
        }
    }
  else
    {
      if (is!=0)
        {
	  throw std::runtime_error("error in isp in quark split");            
        }
      numer = sudakov_Pqg(t0,t,loc_a,nu);
    }
    
  t_mid = t_low;
    
  if (numer>r)
    {
      // cout << " numer > r, i.e. ; " << numer << " > " << r << endl ;        
      return(t_mid) ;
    }
    
  //t_mid = (t_low+t_hi)/2.0 ;
    
    
  scale = t0;
    
  //   cout << " s_approx, s_error = " << s_approx << "  " << s_error << endl;
    
  do {

      t_mid = (t_low + t_hi)/2.0;

      if (p_id==gid)
        {
	  denom = sudakov_Pgg(t0, t_mid, loc_a, nu)*std::pow(sudakov_Pqq(t0, t_mid, loc_a, nu),nf);
            
	  if ((is!=1)&&(is!=2))
            {
	      throw std::runtime_error(" error in isp numerator");             
            }
        }
      else
        {
	  if (is!=0)
            {
	      throw std::runtime_error(" error in isp in quark split numerator  ");
            }            
	  denom = sudakov_Pqg(t0, t_mid, loc_a, nu);
        }
        
      ratio = numer/denom ;
        
      diff = (ratio - r)/r ;
        
      //       cout << "num, den, r = " << numer << " "<< denom << " " << r << " " << endl;
      //       cout << "diff, t_mid = " << diff << " " << t_mid << endl;
      //       cout << " t_low, t_hi = " << t_low << "  " << t_hi << endl;
      //       cin >> test ;
                
      if (diff<0.0)
        {
	  t_low = t_mid ;
	  //t_mid = (t_low + t_hi)/2.0;
        }
      else
        {
	  t_hi = t_mid ;
	  //t_mid = (t_low + t_hi)/2.0;
        }
        
  } while ((abs(diff)>s_approx)&&(abs(t_hi-t_low)/t_hi>s_error));
    
  return(t_mid);
}

/*
 
 
 
  New function
 
 
 
*/



double  Matter::generate_vac_z(int p_id, double t0, double t, double loc_b, double nu, int is )
{
  double r,z, ratio,diff,e,numer1, numer2, numer, denom, z_low, z_hi, z_mid, test;

  r = ZeroOneDistribution(*get_mt19937_generator());
    
  if ((r>1)||(r<0))
    {
      throw std::runtime_error(" error in random number in z *get_mt19937_generator()");
    }
    
  ratio = 1.0 ;
    
  diff = (ratio - r)/r;
    
  e = t0/t;
    
  if (e>0.5)
    {
      throw std::runtime_error(" error in 	epsilon");
    }
    
  z_low = e ;
    
  z_hi = double(1.0) - e ;
    
  if (p_id==gid)
    {
      if (is==1)
        {
	  denom = P_z_gg_int(z_low,z_hi, loc_b, t, 2.0*nu/t, nu );
        }
      else
        {
	  denom = P_z_qq_int(z_low,z_hi,loc_b,t,2.0*nu/t, nu);
        }
        
    }
  else
    {
      denom = P_z_qg_int(z_low,z_hi, loc_b, t, 2.0*nu/t , nu);
    }
    
    
  //z_mid = (z_low + z_hi)/2.0 ;
  
  int itcounter=0;
  // cout << " generate_vac_z called with p_id = " << p_id << " t0 = " << t0 << " t = " << t << " loc_b=" << loc_b<< " nu = " <<  nu << " is = " << is << endl;

  do { // Getting stuck in here for some reason
    if ( itcounter++ > 10000 ) {
    	cout << " in here" << " abs(diff) = " << abs(diff) << "  approx = " << approx << "  r = " << r << "  zmid = " << z_mid << "  denom = " << denom << "  numer = " << numer << "  e = " << e << "   " << numer/denom << endl;
        throw std::runtime_error("Stuck in endless loop") ;
    }

    z_mid = (z_low + z_hi)/2.0 ;

    if (p_id==gid) {
      if (is==1) {
	numer = P_z_gg_int(e, z_mid, loc_b, t, 2.0*nu/t , nu );
      } else {
	numer = P_z_qq_int(e, z_mid, loc_b, t, 2.0*nu/t , nu);
      }
    } else {
      numer = P_z_qg_int(e, z_mid, loc_b, t, 2.0*nu/t , nu );
    }
        
    ratio = numer/denom ;      
    diff = (ratio - r)/r ;     
    // cout << "num, den, r, diff = " << numer << " "<< denom << " " << r << " " << endl;	
    // cout << " diff, z_mid = " << diff << " " << z_mid << endl ;		
    //		cin >> test ;
      
        
    if (diff>0.0)
    {
        z_hi = z_mid;
        //z_mid = (z_low + z_hi)/2.0;
    }
    else
    {
        z_low = z_mid;
        //z_mid = (z_low + z_hi)/2.0 ;
    }
        
  } while (abs(diff)>approx); 
    
  return(z_mid);
}	




double Matter::generate_L(double form_time)
{
  double r, x_low, x_high , x , diff , span, val, arg, norm ;
    
  // r = double(random())/ (maxN );
  r = ZeroOneDistribution(*get_mt19937_generator());
  //    r = mtrand1();
    
  if ((r>1)||(r<0))
    {
      throw std::runtime_error(" error in random number in z *get_mt19937_generator()");
    }
    
  x_low = 0;
    
  x_high = 8.0*form_time;
  // the value of x_high is slightly arbitrary, the erf function is more or less zero at this distance.
  // picking 10*form_time will not lead to any different results
    
  x = (x_low + x_high)/2.0;
    
  span = (x_high - x_low)/x_high ;
    
  arg = x/form_time/std::sqrt(pi) ;
    
  val = std::erf(arg);
    
  diff = std::abs(val - r) ;
    
  while( (diff>approx)&&(span>error) )
    {
      if ((val-r)>0.0)
        {
            x_high = x ;
        }
      else
        {
            x_low = x ;
        }
        
      x = (x_low + x_high)/2.0;
        
      arg = x/form_time/std::sqrt(pi) ;
        
      val = std::erf(arg);
        
      diff = std::abs(val - r) ;
        
      span = (x_high - x_low)/x_high ;
        
    }
    
  //	cout << " random number for dist = " << r << " distance generated = " << x << endl;
    
    
  return(x);
    

}


double Matter::sudakov_Pgg(double g0, double g1, double loc_c, double E)
{
  double sud,g;
  int blurb;
    
  sud = 1.0 ;
    
  if (g1<2.0*g0)
    {
      cerr << " warning: the lower limit of the sudakov > 1/2 upper limit, returning 1 " << endl;
      cerr << " in sudakov_P glue glue, g0, g1 = " << g0 << "  " << g1 << endl;
      throw std::runtime_error(" warning: the lower limit of the sudakov > 1/2 upper limit, returning 1");
        
      return(sud) ;
        
    }
  g = 2.0*g0;
    
  if (g1>g)
    {
        
      sud = exp( -1.0*(Ca/2.0/pi)*sud_val_GG(g0,g,g1,loc_c, E) );
        
    }
  return(sud);
    
}


double Matter::sud_val_GG(double h0, double h1, double h2, double loc_d, double E1)
{
  double val, h , intg, hL, hR, diff, intg_L, intg_R, t_form, span;
    
  val = 0.0;
    
  h = (h1+h2)/2.0 ;
    
  span = (h2 - h1)/h2;
    
  t_form = 2.0*E1/h;
    
  val = alpha_s(h)*sud_z_GG(h0,h, loc_d, t_form,E1);
    
  intg = val*(h2-h1);
    
  hL = (h1 + h)/2.0 ;
    
  t_form = 2.0*E1/hL;
    
  intg_L = alpha_s(hL)*sud_z_GG(h0,hL,loc_d,t_form,E1)*(h - h1) ;
    
  hR = (h + h2)/2.0 ;
    
  t_form = 2.0*E1/hR;
    
  intg_R = alpha_s(hR)*sud_z_GG(h0,hR,loc_d,t_form,E1)*(h2 - h) ;
    
  diff = std::abs( (intg_L + intg_R - intg)/intg ) ;
    
  //	cout << " iline, gap, diff = " << i_line << " " << h2 << " " << h1 << "  " << diff << endl ;
  //	cout << " intg, Left , right = " << intg << " " << intg_L << "  " << intg_R << endl;
    
  if ( (diff>approx)||(span>error) )
    {
      intg = sud_val_GG(h0,h1,h,loc_d,E1) + sud_val_GG(h0,h,h2,loc_d,E1);
    }
    
  //	cout << " returning with intg = " << intg << endl;
    
  return(intg);
    
}


double Matter::sud_z_GG(double cg, double cg1, double loc_e , double l_fac, double E2)
{
    
  double t2,t3,t7,t11,t12,t15,t21,t25, q2, q3, q8, q12, qL, tau, res, z_min, limit_factor, lz, uz, mz, m_fac;
  double t_q1,t_q3,t_q4,t_q6,t_q8,t_q9,t_q12,q_q1,q_q4,q_q6,q_q9,q_q11;
    
  z_min = std::sqrt(2)*E_minimum/E2;
    
  if (cg1<2.0*cg)
    {
        
      //        cout << " returning with cg, cg1 = " << cg << "   " <<  cg1 << "    " << E_minimum << "  " << E2 << endl ;
      return(0.0);
    };
    
  t2 = std::pow(cg1, 2);
  t3 = t2 * cg1;
  t7 = std::log(cg);
  t11 = std::abs(cg - cg1);
  t12 = std::log(t11);
  t15 = std::pow(cg, 2);
  t21 = t2 * t2;
  t25 = -(5.0 * t3 - 12.0 * cg * t2 + 6.0 * t7 * t3 - 6.0 * t12 * t3 - 4.0 * t15 * cg + 6.0 * t15 * cg1) / t21 / 3.0;
    
  res = t25;
    
  limit_factor = 2.0*std::sqrt(2.0)*cg1/E2/0.1 ;
    
  if (limit_factor<0.0) {
    cerr << " error in z limit factor for medium calculation in sud-z-gg = " << limit_factor << endl ;
    throw std::runtime_error("error in z limit factor for medium calculation in sud-z-gg");
  }
    
  q2 = 1.0 / cg1;
  q3 = cg * q2;
  q8 = 1.0 - q3;
  q12 = (2.0 - 4.0 * q3 + 2.0 / cg * cg1 - 2.0 / q8) * q2;
    
  if (q12<0.0)
    {
      cerr << "ERROR: medium contribution negative in sud_z_GG: q12 = " << q12 << endl;
      cerr << "cg, cg1 = " << cg << "  " << cg1 << endl;
      cerr << " t25 = " << t25 << endl;
      throw std::runtime_error("ERROR: medium contribution negative in sud_z_GG");
    }
    
  tau = l_fac ;
    
  if ((length - loc_e) < tau) tau = (length - loc_e);
    
  if (loc_e > length) tau = 0.0 ;
    
  m_fac = 1.0;
    
  // SC
  //qL = m_fac*qhat*0.6*tau*profile(loc_e+tau) ;
  if(tau<rounding_error) {
      qL = 0.0;
  } else {
      qhat = fncAvrQhat(loc_e,tau);
      qL = qhat*0.6*tau;
  }

    
    
  res = t25 + 2.0*qL*q12/cg1 ;
  //        }
  //        else{
  //            cout << " z trap for medium enabled in sud-val-z " << endl ;
  //        }
  //    }
    
  return(res);
    
}

double Matter::P_z_gg_int(double cg, double cg1, double loc_e, double cg3, double l_fac,double E2)
{
    
  double t3,t4,t5,t10,t11,t12,t15, t9, qL, tau, res, limit_factor, lz, uz, m_fac;
    
  if ((cg< cg1/(2.0*E2*E2/cg1+1.0) )) cg = cg1/( 2.0*E2*E2/cg1 + 1.0 );
    
  t3 = std::log((1.0 - cg1));
  t4 = std::log(cg1);
  t5 = std::pow(cg1,2);
  t10 = std::log((1.0 - cg));
  t11 = std::log(cg);
  t12 = std::pow(cg,2);
  t15 = -(2.0 * cg1) - t3 + t4 - (2.0/3.0) * t5 * cg1 + t5 + (2.0 * cg) + t10 - t11 + (2.0/3.0) * t12 * cg - t12;
    
  res = t15 ;
    
  limit_factor = 2.0*std::sqrt(2.0)*cg3/E2/0.1 ;
    
    
  if (limit_factor<0.0) {
    cerr << " error in z limit factor for medium calculation = " << limit_factor << endl ;
    throw std::runtime_error(" error in z limit factor for medium calculation");
  }
    
    
  tau = l_fac;
    
  if ((length - loc_e) < tau) tau = (length - loc_e);
    
  //             if ((length - loc_e) < tau) tau = 0;
    
  if (loc_e > length) tau = 0.0 ;
    
  m_fac = 1.0;
    
  //            if ((qhat*tau<1.0)&&(in_vac==false)) m_fac = 1.0/qhat/tau;
    
  // SC
  //qL = m_fac*qhat*0.6*tau*profile(loc_e + tau) ;
  if(tau<rounding_error) {
      qL = 0.0;
  } else {
      qhat = fncAvrQhat(loc_e,tau);
      qL = qhat*0.6*tau;
  }

  t9 = 2.0*cg1 - 1.0 / (-1.0 + cg1) - 1.0 / cg1 - 2.0 * cg + 1.0 / (-1.0 + cg) + 1.0 / cg;
    
  if (t9<0.0)
    {
      cerr << "ERROR: medium contribution negative in P_z_gg_int : t9 = " << t9 << endl;
        
      cerr << " cg, cg1 = " << cg << "  " << cg1 << endl;
      throw std::runtime_error("ERROR: medium contribution negative in P_z_gg_int");
    }
    
  res = t15 + 2.0*t9*qL/cg3 ;
        
  return(res);
    
}




double Matter::sudakov_Pqq(double q0, double q1, double loc_c, double E)
{
  double sud,q;
    
  sud = 1.0 ;
    
    
    
  if (q1<2.0*q0)
    //	if (g1<g0)
    {
      WARN << " warning: the lower limit of the sudakov > 1/2 upper limit, returning 1 ";
      WARN << " in sudakov_Pquark quark, q0, q1 = " << q0 << "  " << q1;
      return(sud) ;
    }
  q = 2.0*q0;
    
  //	g = g0 ;
    
  sud = exp( -1.0*(Tf/2.0/pi)*sud_val_QQ(q0,q,q1,loc_c, E) );
    
  return(sud);
    
}



double Matter::sud_val_QQ(double h0, double h1, double h2, double loc_d, double E1)
{
  double val, h , intg, hL, hR, diff, intg_L, intg_R, t_form, span;
    
  h = (h1+h2)/2.0 ;
    
  span = (h2 - h1)/h2;
    
  t_form = 2.0*E1/h;
    
  val = alpha_s(h)*sud_z_QQ(h0,h, loc_d, t_form,E1);
    
  intg = val*(h2-h1);
    
  hL = (h1 + h)/2.0 ;
    
  t_form = 2.0*E1/hL;
    
  intg_L = alpha_s(hL)*sud_z_QQ(h0,hL,loc_d,t_form,E1)*(h - h1) ;
    
  hR = (h + h2)/2.0 ;
    
  t_form = 2.0*E1/hR;
    
  intg_R = alpha_s(hR)*sud_z_QQ(h0,hR,loc_d,t_form,E1)*(h2 - h) ;
    
  diff = std::abs( (intg_L + intg_R - intg)/intg ) ;
    
  //	cout << " iline, gap, diff = " << i_line << " " << h2 << " " << h1 << "  " << diff << endl ;
  //	cout << " intg, Left , right = " << intg << " " << intg_L << "  " << intg_R << endl;
    
  if ( (diff>approx)||(span>error) )
    {
      intg = sud_val_QQ(h0,h1,h,loc_d,E1) + sud_val_QQ(h0,h,h2,loc_d,E1);
    }
    
  //	cout << " returning with intg = " << intg << endl;
    
  return(intg);
    
}


double Matter::sud_z_QQ(double cg, double cg1, double loc_e , double l_fac, double E2)
{
    
  double t2,t4,t5,t7,t9,t14, q2, q3, q5, q6, q8, q15, qL, tau, res, z_min;
    
    
  z_min = std::sqrt(2)*E_minimum/E2;
    
  //    if (cg<cg1*z_min) cg = cg1*z_min;
    
    
    
  //    if ((cg< cg1/(2.0*E2*E2/cg1+1.0) )) cg = cg1/( 2.0*E2*E2/cg1 + 1.0 );
    
  if (cg1<2.0*cg)
    {
        
      //        cout << " returning with cg, cg1 = " << cg << "   " <<  cg1 << "    " << E_minimum << "  " << E2 << endl ;
      return(0.0);
    };
    
    
    
  t2 = 1.0 / cg1;
  t4 = 1.0 - cg * t2;
  t5 = t4 * t4;
  t7 = std::pow( cg, 2.0);
  t9 = std::pow(cg1, 2.0);
  t14 = ((t5 * t4) - t7 * cg / t9 / cg1) * t2 / 3.0;
    
  //	return(t25);
    
  q2 = 1.0 / cg1;
  q3 = (cg * q2);
  q5 = 1.0 - q3;
  q6 = std::log(std::abs(q5));
  q8 = std::log(q3);
  /*	q10 = std::log(q3);
	q12 = std::log(q5);*/
  q15 = (-1.0 + (2.0 * q3) + q6 - q8) * q2;
    
    
    
  if (q15<0.0)
    {
      cerr << "ERROR: medium contribution negative in sud_z_QQ: q15 = " << q15 << endl;
      cerr << "cg, cg1 = " << cg << "  " << cg1 << endl;
      cerr << " t14 = " << t14 << endl;
      throw std::runtime_error("ERROR: medium contribution negative in sud_z_QQ");
    }
    
  tau = l_fac ;
    
  if ((length - loc_e) < tau) tau = (length - loc_e);
    
  if (loc_e > length) tau = 0.0 ;

  // SC  
  //qL = qhat*0.6*tau*profile(loc_e + tau) ;
  if(tau<rounding_error) {
      qL = 0.0;
  } else {
      qhat = fncAvrQhat(loc_e,tau);
      qL = qhat*0.6*tau;
  }

  res = t14 + 2.0*qL*q15/cg1 ;
    
  return(res);
    
    
}



double Matter::P_z_qq_int(double cg, double cg1, double loc_e, double cg3, double l_fac, double E2)
{
  double t_q1,t_q3,t_q4,t_q6,t_q8,t_q9,t_q12,q_q1,q_q4,q_q6,q_q9,q_q11,qL,tau,res;
    
  if ((cg< cg1/(2.0*E2*E2/cg1+1.0) )) cg = cg1/( 2.0*E2*E2/cg1 + 1.0 );
    
  t_q1 = std::pow(cg1, 2);
  t_q3 = 1.0 - cg1;
  t_q4 = t_q3 * t_q3;
  t_q6 = std::pow(cg, 2);
  t_q8 = 1.0 - cg;
  t_q9 = t_q8 * t_q8;
  t_q12 = t_q1 * cg1 / 6.0 - t_q4 * t_q3 / 6.0 - t_q6 * cg / 6.0 + t_q9 * t_q8 / 6.0;
    
  tau = l_fac;
    
  if ((length - loc_e) < tau) tau = (length - loc_e);
    
  if (loc_e > length) tau = 0.0 ;
 
  // SC  
  //qL = qhat*0.6*tau*profile(loc_e + tau) ;
  if(tau<rounding_error) {
      qL = 0.0;
  } else {
      qhat = fncAvrQhat(loc_e,tau);
      qL = qhat*0.6*tau;
  }

   
  q_q1 = std::log(cg1);
  q_q4 = std::log(1.0 - cg1);
  q_q6 = std::log(cg);
  q_q9 = std::log(1.0 - cg);
  q_q11 = -cg1 + q_q1 / 2.0 - q_q4 / 2.0 + cg - q_q6 / 2.0 + q_q9 / 2.0;
    
  if (q_q11<0.0)
    {
      cerr << "ERROR: medium contribution negative in P_z_gg_int : q_q11 = " << q_q11 << endl;
      throw std::runtime_error("ERROR: medium contribution negative in P_z_gg_int");
    }
    
  res = t_q12*Tf/Ca + 2.0*qL*q_q11/cg3*(Tf*Cf/Ca/Ca);
    
  return(res);
    
}


double Matter::sudakov_Pqg(double g0, double g1, double loc_c, double E)
{
  double sud,g;
  int blurb;
    
  sud = 1.0 ;
    
  if (g1<2.0*g0)
    {
      WARN << " warning: the lower limit of the sudakov > 1/2 upper limit, returning 1 ";
      WARN << " in sudakov_Pquark gluon, g0, g1 = " << g0 << "  " << g1;
      return(sud) ;
    }
  g = 2.0*g0;
    
  sud = exp( -1.0*(Cf/2.0/pi)*sud_val_QG(g0,g,g1, loc_c, E ) );
    
  return(sud);
    
}


double Matter::sud_val_QG(double h0, double h1, double h2, double loc_d, double E1)
{
  double val, h , intg, hL, hR, diff, intg_L, intg_R, t_form, span;
  int blurb;
    
    
  val = 0.0;
    
  h = (h1+h2)/2.0 ;
    
  span = (h2-h1)/h2;
    
  t_form = 2.0*E1/h;
    
  val = alpha_s(h)*sud_z_QG(h0,h, loc_d, t_form,E1);
    
  intg = val*(h2-h1);
    
  hL = (h1 + h)/2.0 ;
    
  t_form = 2.0*E1/hL;
    
  intg_L = alpha_s(hL)*sud_z_QG(h0,hL,loc_d,t_form,E1)*(h - h1) ;
    
  hR = (h + h2)/2.0 ;
    
  t_form = 2.0*E1/hR;
    
  intg_R = alpha_s(hR)*sud_z_QG(h0,hR,loc_d,t_form,E1)*(h2 - h) ;
    
  diff = std::abs( (intg_L + intg_R - intg)/intg ) ;
    
  //	cout << " iline, gap, diff = " << i_line << " " << h2 << " " << h1 << "  " << diff << endl ;
  //	cout << " intg, Left , right = " << intg << " " << intg_L << "  " << intg_R << endl;
    
  if ( (diff>approx )||(span>error ))
    {
      intg = sud_val_QG(h0,h1,h,loc_d, E1) + sud_val_QG(h0,h,h2,loc_d, E1);
    }
    
  //    cout << " returning with intg = " << intg << endl;
    
  return(intg);
    
}


double Matter::sud_z_QG(double cg, double cg1, double loc_e, double l_fac,double E2)
{
    
  double t2,t6,t10,t11,t17, q2, q3, q4, q5,q6,q10,q14, qL, tau, res, z_min;
  int blurb;
    
  z_min = std::sqrt(2)*E_minimum/E2;
    
  if (cg1<2.0*cg)
    {
        
      //        cout << " returning with cg, cg1 = " << cg << "   " <<  cg1 << "    " << E_minimum << "  " << E2 << endl ;
      return(0.0);
    };
    
  t2 = std::pow(cg1, 2);
  t6 = std::log(cg);
  t10 = std::abs(cg - cg1);
  t11 = std::log(t10);
  t17 = -1.0 / t2 * (3.0 * cg1 - 6.0 * cg + 4.0 * t6 * cg1 - 4.0 * t11 * cg1) / 2.0;
    
  //	return(t17);
    
  q2 = 1.0/ cg1;
  q3 = cg * q2;
  q4 = q3 - 1.0;
  q5 = std::abs(q4);
  q6 = std::log(q5);
  q10 = std::log(q3);
  q14 = (q6 + 2.0/cg*cg1 - q10 + 2.0/q4) * q2;
    
    
  tau = l_fac ;
    
  if ((length - loc_e) < tau) tau = (length - loc_e);
    
  if (loc_e > length) tau = 0.0 ;

  // SC  
  //qL = qhat*0.6*tau*profile(loc_e + tau) ;
  if(tau<rounding_error) {
      qL = 0.0;
  } else {
      qhat = fncAvrQhat(loc_e,tau);
      qL = qhat*0.6*tau;
  }

    //INFO << BOLDRED << " qhat L = " << qL << " location = " << loc_e << " tau = " << tau << " length = " << length;
    
  res = t17 + 2.0*qL*q14/cg1 ;
    
  //   cout << " t0 , t , res = " << cg << "  "  << cg1 << "   " << res << endl ;
    
    
  if (q14<0.0)
    {
      cerr << "ERROR: medium contribution negative in sud_z_QG : q14 = " << q14 << endl;
      throw std::runtime_error("ERROR: medium contribution negative in sud_z_QG");
    }
    
  return(res);
    
    
    
}

double Matter::P_z_qg_int(double cg, double cg1, double loc_e, double cg3, double l_fac, double E2 )
{
    
  double t2, t5, t7, t10, t12, q2, q6, q10, tau, qL, res ;
    
    
  if ((cg< cg1/(2.0*E2*E2/cg1+1.0) )) cg = cg1/( 2.0*E2*E2/cg1 + 1.0 );
    
  t2 = std::pow(cg1, 2);
  t5 = std::log(1.0 - cg1);
  t7 = std::pow(cg, 2);
  t10 = std::log(1.0 - cg);
  t12 = -cg1 - t2 / 2.0 - 2.0 * t5 + cg + t7 / 2.0 + 2.0 * t10;
    
  //	return(t12);
    
  q2 = std::log(cg1);
  q6 = std::log(cg);
  q10 = q2 - 2.0 / (cg1 - 1.0) - q6 + 2.0 / (cg - 1.0);
    
  tau = l_fac;
    
  if ((length - loc_e) < tau) tau = (length - loc_e);
    
  if (loc_e > length) tau = 0.0 ;

  // SC
  //qL = qhat*0.6*tau*profile(loc_e + tau) ;
  if(tau<rounding_error) {
      qL = 0.0;
  } else {
      qhat = fncAvrQhat(loc_e,tau);
      qL = qhat*0.6*tau;
  }

   
  res = t12 + 2.0*qL*q10/cg3 ;
    
  return(res);
    
    
    
}


double Matter::alpha_s(double q2)
{
  double a,L2,q24, c_nf;
    
  L2 = std::pow(Lambda_QCD,2);
    
  q24 = q2/4.0;
    
  c_nf = nf ;
    
  if (q24>4.0) {
    c_nf = 4;
  }
    
  if (q24>64.0) {
    c_nf = 5;
  }
    
    
    
  if (q24>L2)
    {
      a = 12.0*pi/(11.0*Nc-2.0*c_nf)/std::log(q24/L2) ;
    }
  else
    {        
      WARN << " alpha too large ";
      a=0.6;        
    }

  return(a);
}

double Matter::profile(double zeta)
{
  double prof;
    
  /*  Modify the next set of lines to get a particular profile */
    
  prof = 1.0;
    
  return(prof);
    
}


////////////////////////////////////////////////////////////////////////////////////////

double Matter::fillQhatTab() {


    double xLoc,yLoc,zLoc,tLoc;
    double vxLoc,vyLoc,vzLoc,gammaLoc,betaLoc;
    double edLoc,sdLoc;
    double tempLoc;
    double flowFactor,qhatLoc;
    int hydro_ctl;
    double lastLength=initR0;

    double tStep = 0.1;

    std::unique_ptr<FluidCellInfo> check_fluid_info_ptr;

    for(int i = 0; i < dimQhatTab; i++)
    {
        tLoc = tStep*i;

<<<<<<< HEAD
	//if(tLoc<initR0-tStep) { // potential problem of making t^2<z^2
	if(tLoc<initR0 || tLoc<tStart)
=======
        //if(tLoc<initR0-tStep) { // potential problem of making t^2<z^2
        if(tLoc<initR0 || tLoc<tStart)
>>>>>>> 7493806a
        {
            qhatTab1D[i] = 0.0; 
            continue;	    
        }

<<<<<<< HEAD
	xLoc = initRx+(tLoc-initR0)*initVx; 
=======
        xLoc = initRx+(tLoc-initR0)*initVx;
>>>>>>> 7493806a
        yLoc = initRy+(tLoc-initR0)*initVy;
        zLoc = initRz+(tLoc-initR0)*initVz;

//        if(bulkFlag == 1) { // read OSU hydro
//            readhydroinfoshanshan_(&tLoc,&xLoc,&yLoc,&zLoc,&edLoc,&sdLoc,&tempLoc,&vxLoc,&vyLoc,&vzLoc,&hydro_ctl);
//        } else if(bulkFlag == 2) { // read CCNU hydro
//            hydroinfoccnu_(&tLoc, &xLoc, &yLoc, &zLoc, &tempLoc, &vxLoc, &vyLoc, &vzLoc, &hydro_ctl);
//        } else if(bulkFlag == 0) { // static medium
//            vxLoc = 0.0;
//            vyLoc = 0.0;
//            vzLoc = 0.0;
//            hydro_ctl = 0;
//            tempLoc = T;
//        }

        GetHydroCellSignal(tLoc, xLoc, yLoc, zLoc, check_fluid_info_ptr);
        VERBOSE(8)<< MAGENTA<<"Temperature from medium = "<<check_fluid_info_ptr->temperature;
	
        tempLoc = check_fluid_info_ptr->temperature;
        sdLoc = check_fluid_info_ptr->entropy_density;
        vxLoc = check_fluid_info_ptr->vx;
        vyLoc = check_fluid_info_ptr->vy;
        vzLoc = check_fluid_info_ptr->vz;

        hydro_ctl=0;

        if(hydro_ctl == 0 && tempLoc >= hydro_Tc)
        {
            lastLength = tLoc;
            betaLoc = sqrt(vxLoc*vxLoc+vyLoc*vyLoc+vzLoc*vzLoc);
            gammaLoc = 1.0/sqrt(1.0-betaLoc*betaLoc);
            flowFactor = gammaLoc*(1.0-(initVx*vxLoc+initVy*vyLoc+initVz*vzLoc));

            if(qhat0 < 0.0)
            {
                // calculate qhat with alphas
                double muD2 = 6.0*pi*alphas*tempLoc*tempLoc;
                // if(initEner > pi*tempLoc) qhatLoc = Ca*alphas*muD2*tempLoc*log(6.0*initEner*tempLoc/muD2);
                // else qhatLoc = Ca*alphas*muD2*tempLoc*log(6.0*pi*tempLoc*tempLoc/muD2);
                // fitted formula from https://arxiv.org/pdf/1503.03313.pdf
                if(initEner > pi*tempLoc) qhatLoc = Ca*50.4864/pi*pow(alphas,2)*pow(tempLoc,3)*log(5.7*initEner*tempLoc/4.0/muD2);
                else qhatLoc = Ca*50.4864/pi*pow(alphas,2)*pow(tempLoc,3)*log(5.7*pi*tempLoc*tempLoc/4.0/muD2);
                qhatLoc = qhatLoc*flowFactor;
                if(qhatLoc<0.0) qhatLoc=0.0;
            }
            else
            { // use input qhat
                if(brick_med)
                {
                    qhatLoc = qhat0*0.1973*flowFactor;
                }
                else
                {
                    qhatLoc = qhat0/96.0*sdLoc*0.1973*flowFactor;  // qhat0 at s = 96fm^-3
                }
            }
        //    cout << "check qhat --  ener, T, qhat: " << initEner << "  " << tempLoc << "  " << qhatLoc << endl;
        }
        else
        { // outside the QGP medium
            qhatLoc = 0.0;
        }

        qhatTab1D[i] = qhatLoc/sqrt(2.0); // store qhat value in light cone coordinate         

    }

    for(int i = 0; i < dimQhatTab; i++)
    { // dim of loc

        double totValue = 0.0;

        for(int j = 0; i+j < dimQhatTab; j++)
        { // dim of tau_f

            totValue = totValue+qhatTab1D[i+j];             
            qhatTab2D[i][j] = totValue/(j+1);

        }
    }

    //return(lastLength*sqrt(2.0)*5.0); // light cone + GeV unit
    return( (2.0*lastLength+initRdotV-initR0)/sqrt(2.0)*5.0 ); // light cone + GeV unit
  
}

//////////////////////////////////////////////////////////////////////////////////////

double Matter::fncQhat(double zeta)
{
    if(in_vac) return(0.0);

    double tStep = 0.1;
    //int indexZeta = (int)(zeta/sqrt(2.0)/5.0/tStep+0.5); // zeta was in 1/GeV and light cone coordinate
    int indexZeta = (int)((sqrt(2.0)*zeta/5.0-initRdotV+initR0)/2.0/tStep+0.5); // zeta was in 1/GeV and light cone coordinate

    //if(indexZeta >= dimQhatTab) indexZeta = dimQhatTab-1;
    if(indexZeta >= dimQhatTab) return(0);
    
    double avrQhat = qhatTab1D[indexZeta]; 
    return(avrQhat);
}


//////////////////////////////////////////////////////////////////////////////////////

double Matter::fncAvrQhat(double zeta, double tau) {

    if(in_vac) return(0.0);

    double tStep = 0.1;
    //int indexZeta = (int)(zeta/sqrt(2.0)/5.0/tStep+0.5); // zeta was in 1/GeV and light cone coordinate
    int indexZeta = (int)((sqrt(2.0)*zeta/5.0-initRdotV+initR0)/2.0/tStep+0.5); // zeta was in 1/GeV and light cone coordinate
    int indexTau = (int)(tau/sqrt(2.0)/5.0/tStep+0.5); // tau was in 1/GeV and light cone coordinate

   // if(indexZeta >= dimQhatTab) indexZeta = dimQhatTab-1;
    if(indexZeta >= dimQhatTab) return(0);
    if(indexTau >= dimQhatTab) indexTau = dimQhatTab-1;
    
    double avrQhat = qhatTab2D[indexZeta][indexTau]; 
    return(avrQhat);

}

//////////////////////////////////////////////////////////////////////////////////////

void Matter::flavor(int &CT,int &KATT0,int &KATT2,int &KATT3, unsigned int &max_color, unsigned int &color0, unsigned int &anti_color0, unsigned int &color2, unsigned int &anti_color2, unsigned int &color3, unsigned int &anti_color3){  

  int vb[7]={0};
  int b=0;
  int KATT00=KATT0;
  unsigned int backup_color0=color0;
  unsigned int backup_anti_color0=anti_color0;

  vb[1]=1; 
  vb[2]=2; 
  vb[3]=3; 
  vb[4]=-1; 
  vb[5]=-2; 
  vb[6]=-3;
	  
  if(KATT00==21) {   //.....for gluon
    double R1=16.0; // gg->gg DOF_g
    double R2=0.0;  // gg->qqbar don't consider this channel in MATTER
    double R3=6.0*6*4/9; // gq->gq or gqbar->gqbar flavor*DOF_q*factor 
    double R0=R1+R3;
	   	
    double a=ran0(&NUM1);
	   
    if(a<=R1/R0) { // gg->gg
      CT=1;
      KATT3=21;
      KATT2=21;
      //KATT0=KATT0;
      max_color++;
      color0=backup_color0;
      anti_color0=max_color;
      max_color++;
      color2=anti_color0;
      anti_color2=max_color;
      color3=backup_anti_color0;
      anti_color3=max_color;
    } else { // gq->gq
      CT=3;
      b=floor(ran0(&NUM1)*6+1);
      if(b==7) b=6;
      KATT3=vb[b];
      KATT2=KATT3;
      //KATT0=KATT0;
      if(KATT3>0) { // gq->gq
          max_color++;
          color0=backup_color0;
	  anti_color0=max_color;
	  color2=max_color;
	  anti_color2=0;
          color3=backup_anti_color0;
	  anti_color3=0;
      } else { // gqbar->gqbar	 
          max_color++;
	  color0=max_color;
          anti_color0=backup_anti_color0;
	  color2=0;
	  anti_color2=max_color;
	  color3=0;
          anti_color3=backup_color0;
      }     
    }
  } else { //.....for quark and antiquark (light)
    double R3=16.0; // qg->qg DOF_g
    double R4=4.0*6*4/9; // qq'->qq' scatter with other species
    double R5=1.0*6*4/9; // qq->qq scatter with itself
    double R6=0.0; // qqbar->q'qbar' to other final state species, don't consider in MATTER
    double R7=1.0*6*4/9; // qqbar->qqbar scatter with its anti-particle
    double R8=0.0; // qqbar->gg don't consider in MATTER
    double R00=R3+R4+R5+R7;

    double a=ran0(&NUM1);
    if(a<=R3/R00) { // qg->qg
	CT=13;
	KATT3=21;
	KATT2=21; 
	//KATT0=KATT0;
        if(KATT00>0) { // qg->qg
            max_color++;
            color0=max_color;
            anti_color0=0;
	    max_color++;
            color2=max_color;
            anti_color2=color0;
            color3=max_color;
            anti_color3=backup_color0;
        } else { // qbarg->qbarg	 
            max_color++;
            color0=0;
            anti_color0=max_color;
	    max_color++;
            color2=anti_color0;
            anti_color2=max_color;
            color3=backup_anti_color0;
            anti_color3=max_color;
        }     
    } else if(a<=(R3+R4)/R00) { // qq'->qq'
	CT=4;
	do {
      	    b=floor(ran0(&NUM1)*6+1);
	    if(b==7) b=6;
	    KATT3=vb[b];
	} while (KATT3==KATT0 || KATT3==-KATT0); 
	KATT2=KATT3;
	//KATT0=KATT0;
	if(KATT00>0 && KATT2>0) { // qq->qq
            max_color++;
	    color0=max_color;
	    anti_color0=0;
	    color2=backup_color0;
	    anti_color2=0;
	    color3=max_color;
	    anti_color3=0;
	} else if(KATT00>0 && KATT2<0) { //qqbar->qqbar
	    max_color++;
            color0=max_color;
            anti_color0=0;
            color2=0;
            anti_color2=max_color;
            color3=0;
            anti_color3=backup_color0;
        } else if(KATT00<0 && KATT2>0) { //qbarq->qbarq
            max_color++;
            color0=0;
	    anti_color0=max_color;
	    color2=max_color;
	    anti_color2=0;
	    color3=backup_anti_color0;
	    anti_color3=0;
        } else { //qbarqbar->qbarqbar
            max_color++;
	    color0=0;
	    anti_color0=max_color;
	    color2=0;
	    anti_color2=backup_anti_color0;
	    color3=0;
	    anti_color3=max_color;
        }
    } else if(a<=(R3+R4+R5)/R00) { // scatter with itself
	CT=5;
	KATT3=KATT0;
	KATT2=KATT0;
	//KATT0=KATT0;
	if(KATT00>0) { // qq->qq
            max_color++;
	    color0=max_color;
	    anti_color0=0;
	    color2=backup_color0;
	    anti_color2=0;
	    color3=max_color;
	    anti_color3=0;
         } else { //qbarqbar->qbarqbar
            max_color++;
	    color0=0;
	    anti_color0=max_color;
	    color2=0;
	    anti_color2=backup_anti_color0;
	    color3=0;
	    anti_color3=max_color;
         }
    } else { // scatter with its anti-particle
	CT=7;
	KATT3=-KATT0; 
	KATT2=KATT3;
	//KATT0=KATT0;
	if(KATT00>0) { //qqbar->qqbar
	    max_color++;
            color0=max_color;
            anti_color0=0;
            color2=0;
            anti_color2=max_color;
            color3=0;
            anti_color3=backup_color0;
        } else { //qbarq->qbarq
            max_color++;
            color0=0;
	    anti_color0=max_color;
	    color2=max_color;
	    anti_color2=0;
	    color3=backup_anti_color0;
	    anti_color3=0;
        }
    }	   
  }	
}

void Matter::colljet22(int CT,double temp,double qhat0ud,double v0[4],double p0[4],double p2[4],double p3[4],double p4[4],double &qt){
  //
  //    p0 initial jet momentum, output to final momentum
  //    p2 final thermal momentum,p3 initial termal energy
  //
  //    amss=sqrt(abs(p0(4)**2-p0(1)**2-p0(2)**2-p0(3)**2))
  //
  //************************************************************
  p4[1]=p0[1];
  p4[2]=p0[2];
  p4[3]=p0[3];
  p4[0]=p0[0];	  	  
  //************************************************************	

  //    transform to local comoving frame of the fluid
  //  cout << endl;
  //  cout << "flow  "<< v0[1] << " " << v0[2] << " " << v0[3] << " "<<" Elab " << p0[0] << endl;
  
  trans(v0,p0);
  //  cout << p0[0] << " " << sqrt(qhat0ud) << endl;
  
  //  cout << sqrt(pow(p0[1],2)+pow(p0[2],2)+pow(p0[3],2)) << " " << p0[1] << " " << p0[2] << " " << p0[3] << endl;

  //************************************************************
  trans(v0,p4);
  //************************************************************


  //    sample the medium parton thermal momentum in the comoving frame


  double xw;
  double razim;
  double rcos;
  double rsin;
	  
  double ss;  
  double tmin;
  double tmid;
  double tmax;
	  
  double rant;
  double tt;
	  
  double uu;	  
  double ff=0.0;
  double rank;
	  
  double mmax;
  double msq=0.0;
	  
  double f1;
  double f2;
  
  double p0ex[4]={0.0};
  double vc[4]={0.0};

  //  Initial 4-momentum of jet
  //
  //************************************************************
  p4[1]=p0[1];
  p4[2]=p0[2];
  p4[3]=p0[3];
  p4[0]=p0[0];	  	  
  //************************************************************	  

  int ic=0;

  do
    {
      do{	  
	xw=15.0*ran0(&NUM1);
	razim=2.0*pi*ran0(&NUM1);
	rcos=1.0-2.0*ran0(&NUM1);
	rsin=sqrt(1.0-rcos*rcos);
	//
	p2[0]=xw*temp;
	p2[3]=p2[0]*rcos;
	p2[1]=p2[0]*rsin*cos(razim);
	p2[2]=p2[0]*rsin*sin(razim);
	  
	f1=pow(xw,3 )/(exp(xw)-1)/1.4215;
	f2=pow(xw,3)/(exp(xw)+1)/1.2845;
	//
	//    cms energy
	//
	ss=2.0*(p0[0]*p2[0]-p0[1]*p2[1]-p0[2]*p2[2]-p0[3]*p2[3]);
	  
	//	if(ss.lt.2.d0*qhat0ud) goto 14

	tmin=qhat0ud;
	tmid=ss/2.0;
	tmax=ss-qhat0ud;
	  
	//    use (s^2+u^2)/(t+qhat0ud)^2 as scattering cross section in the
	//
	rant=ran0(&NUM1);
	tt=rant*ss;	  

	//		ic+=1;
	//		cout << p0[0] << "  " << p2[0] <<  endl;
	//		cout << tt << "  " << ss <<  "" << qhat0ud <<endl;
	//		cout << ic << endl;

      }while((tt<qhat0ud) || (tt>(ss-qhat0ud))); 

      uu=ss-tt;	  
	  
      if(CT==1)
	{	
	  ff=f1;	  
	  mmax=4.0/pow(ss,2)*(3.0-tmin*(ss-tmin)/pow(ss,2)+(ss-tmin)*ss/pow(tmin,2)+tmin*ss/pow((ss-tmin),2));
	  msq=pow((1.0/p0[0]/p2[0]/2.0),2)*(3.0-tt*uu/pow(ss,2)+uu*ss/pow(tt,2)+tt*ss/pow(uu,2))/mmax;
	}

	
      if(CT==2)
	{
	  ff=f1;	  
	  mmax=4.0/pow(ss,2)*(4.0/9.0*(pow(tmin,2)+pow((ss-tmin),2))/tmin/(ss-tmin)-(pow(tmin,2)+pow((ss-tmin),2))/pow(ss,2));
	  msq=pow((1.0/p0[0]/p2[0]/2.0),2)*(4.0/9.0*(pow(tt,2)+pow(uu,2))/tt/uu-(pow(tt,2)+pow(uu,2))/pow(ss,2))/(mmax+4.0);
	}

	
      if(CT==3)
	{
	  ff=f2;	  
	  if(((pow(ss,2)+pow((ss-tmin),2))/pow(tmin,2)+4.0/9.0*(pow(ss,2)+pow((ss-tmin),2))/ss/(ss-tmin))>((pow(ss,2)+pow((ss-tmax),2)/pow(tmax,2)+4.0/9.0*(pow(ss,2)+pow((ss-tmax),2))/ss/(ss-tmax))))
	    {
	      mmax=4.0/pow(ss,2)*((pow(ss,2)+pow((ss-tmin),2))/pow(tmin,2)+4.0/9.0*(pow(ss,2)+pow((ss-tmin),2))/ss/(ss-tmin));
	    }
	  else
	    {	  
	      mmax=4.0/pow(ss,2)*((pow(ss,2)+pow((ss-tmax),2))/pow(tmax,2)+4.0/9.0*(pow(ss,2)+pow((ss-tmax),2))/ss/(ss-tmax));
	    }
	  //
	  msq=pow((1.0/p0[0]/p2[0]/2.0),2)*((pow(ss,2)+pow(uu,2))/pow(tt,2)+4.0/9.0*(pow(ss,2)+pow(uu,2))/ss/uu)/mmax;
	}

	
      if(CT==13)
	{
	  ff=f1;
	  
	  if(((pow(ss,2)+pow((ss-tmin),2))/pow(tmin,2)+4.0/9.0*(pow(ss,2)+pow((ss-tmin),2))/ss/(ss-tmin))>((pow(ss,2)+pow((ss-tmax),2)/pow(tmax,2)+4.0/9.0*(pow(ss,2)+pow((ss-tmax),2))/ss/(ss-tmax))))
	    {
	      mmax=4.0/pow(ss,2)*((pow(ss,2)+pow((ss-tmin),2))/pow(tmin,2)+4.0/9.0*(pow(ss,2)+pow((ss-tmin),2))/ss/(ss-tmin));
	    }
	  else 
	    {
	      mmax=4.0/pow(ss,2)*((pow(ss,2)+pow((ss-tmax),2))/pow(tmax,2)+4.0/9.0*(pow(ss,2)+pow((ss-tmax),2))/ss/(ss-tmax));
	    }
	  //
	  msq=pow((1.0/p0[0]/p2[0]/2.0),2)*((pow(ss,2)+pow(uu,2))/pow(tt,2)+4.0/9.0*(pow(ss,2)+pow(uu,2))/ss/uu)/mmax;
	}

	
      if(CT==4)
	{
	  ff=f2;	  
	  mmax=4.0/pow(ss,2)*(4.0/9.0*(pow(ss,2)+pow((ss-tmin),2))/pow(tmin,2));
	  msq=pow((1.0/p0[0]/p2[0]/2.0),2)*(4.0/9.0*(pow(ss,2)+pow(uu,2))/pow(tt,2))/mmax;
	}

	
      if(CT==5)
	{
	  ff=f2;	  
	  mmax=4.0/pow(ss,2)*(4.0/9.0*(pow(ss,2)+pow((ss-tmin),2))/pow(tmin,2)+(pow(ss,2)+pow(tmin,2))/pow((ss-tmin),2)-2.0/3.0*pow(ss,2)/tmin/(ss-tmin));
	  msq=pow((1.0/p0[0]/p2[0]/2.0),2)*(4.0/9.0*((pow(ss,2)+pow(uu,2))/pow(tt,2)+(pow(ss,2)+pow(tt,2))/pow(uu,2)-2.0/3.0*pow(ss,2)/tt/uu))/mmax;	  
	}

	
      if(CT==6)
	{
	  ff=f2;	  
	  mmax=4.0/pow(ss,2)*(4.0/9.0*(pow(tmin,2)+pow((ss-tmin),2))/pow(ss,2));
	  msq=pow((1.0/p0[0]/p2[0]/2.0),2)*(4.0/9.0*(pow(tt,2)+pow(uu,2))/pow(ss,2))/(mmax+0.5);
	}

	
      if(CT==7)
	{
	  ff=f2;	  
	  mmax=4.0/pow(ss,2)*(4.0/9.0*(pow(ss,2)+pow((ss-tmin),2))/pow(tmin,2)+(pow(tmin,2)+pow((ss-tmin),2))/pow(ss,2)+2.0/3.0*pow((ss-tmin),2)/ss/tmin);
	  msq=(pow((1.0/p0[0]/p2[0]/2.0),2)*(4.0/9.0*(((pow(ss,2)+pow(uu,2))/pow(tt,2))+(pow(tt,2)+pow(uu,2))/pow(ss,2)+2.0/3.0*pow(uu,2)/ss/tt)))/mmax;	  
	}

	
      if(CT==8)
	{
	  ff=f2;	 
	  mmax=4.0/pow(ss,2)*(4.0/9.0*(pow(tmin,2)+pow((ss-tmin),2))/tmin/(ss-tmin)-(pow(tmin,2)+pow((ss-tmin),2))/pow(ss,2));
	  msq=pow((1.0/p0[0]/p2[0]/2.0),2)*(4.0/9.0*(pow(tt,2)+pow(uu,2))/tt/uu-(pow(tt,2)+pow(uu,2))/pow(ss,2))/(mmax+4.0);	  
	}
	
      rank=ran0(&NUM1);
    }while(rank>(msq*ff));
	
  //
  p3[1]=p2[1]; 
  p3[2]=p2[2];
  p3[3]=p2[3];
  p3[0]=p2[0];

  //    velocity of the center-of-mass
  //
  vc[1]=(p0[1]+p2[1])/(p0[0]+p2[0]);
  vc[2]=(p0[2]+p2[2])/(p0[0]+p2[0]);
  vc[3]=(p0[3]+p2[3])/(p0[0]+p2[0]);
  //
  //    transform into the cms frame
  //
  trans(vc,p0);
  trans(vc,p2);
  //
  //    cm momentum
  //
  double pcm=p2[0];
  //
  //    sample transverse momentum transfer with respect to jet momentum
  //    in cm frame
  //
  double ranp=2.0*pi*ran0(&NUM1);
  //
  //    transverse momentum transfer
  //
  qt=sqrt(pow(pcm,2)-pow((tt/2.0/pcm-pcm),2));
  double qx=qt*cos(ranp);
  double qy=qt*sin(ranp);

  //
  //    longitudinal momentum transfer
  //
  double qpar=tt/2.0/pcm;
  //
  //    qt is perpendicular to pcm, need to rotate back to the cm frame
  //
  double upt=sqrt(p2[1]*p2[1]+p2[2]*p2[2])/p2[0];
  double upx=p2[1]/p2[0];
  double upy=p2[2]/p2[0];
  double upz=p2[3]/p2[0];
  //
  //    momentum after collision in cm frame
  //
  p2[1]=p2[1]-qpar*upx;
  p2[2]=p2[2]-qpar*upy;
  if(upt!=0.0) 
    {
      p2[1]=p2[1]+(upz*upx*qy+upy*qx)/upt;
      p2[2]=p2[2]+(upz*upy*qy-upx*qx)/upt;
    }
  p2[3]=p2[3]-qpar*upz-upt*qy;

  p0[1]=-p2[1];
  p0[2]=-p2[2];
  p0[3]=-p2[3];
  //
  //    transform from cm back to the comoving frame
  //
  transback(vc,p2);
  transback(vc,p0);

  //************************************************************
  //
  //     calculate qt in the rest frame of medium
  //
  //  if(p0[4]>p2[4])
  //	{
  rotate(p4[1],p4[2],p4[3],p0,1);
  qt=sqrt(pow(p0[1],2)+pow(p0[2],2));
  rotate(p4[1],p4[2],p4[3],p0,-1);
  //	}
  //  else
  //	{
  //	  rotate(p4[1],p4[2],p4[3],p2,1);
  //	  qt=sqrt(pow(p2[1],2)+pow(p2[2],2));
  //	  rotate(p4[1],p4[2],p4[3],p2,-1);
  //	}
  //************************************************************	  
	  
	  
	  
  //
  //    transform from comoving frame to the lab frame
  //
  transback(v0,p2);
  transback(v0,p0);
  transback(v0,p3);
	  
  //************************************************************
  transback(v0,p4);
  //************************************************************	  
	  
}

void Matter::trans(double v[4],double p[4]){	
  double vv=sqrt(v[1]*v[1]+v[2]*v[2]+v[3]*v[3]);	
  double ga=1.0/sqrt(1.0-vv*vv);
  double ppar=p[1]*v[1]+p[2]*v[2]+p[3]*v[3];
  double gavv=(ppar*ga/(1.0+ga)-p[0])*ga;
  p[0]=ga*(p[0]-ppar);
  p[1]=p[1]+v[1]*gavv;
  p[2]=p[2]+v[2]*gavv;
  p[3]=p[3]+v[3]*gavv;
}

void Matter::transback(double v[4],double p[4]){
  double vv=sqrt(v[1]*v[1]+v[2]*v[2]+v[3]*v[3]);
  double ga=1.0/sqrt(1.0-vv*vv); 
  double ppar=p[1]*v[1]+p[2]*v[2]+p[3]*v[3];
  double gavv=(-ppar*ga/(1.0+ga)-p[0])*ga;
  p[0]=ga*(p[0]+ppar);
  p[1]=p[1]-v[1]*gavv;
  p[2]=p[2]-v[2]*gavv;
  p[3]=p[3]-v[3]*gavv;
}

void Matter::rotate(double px,double py,double pz,double pr[4],int icc){
  //     input:  (px,py,pz), (wx,wy,wz), argument (i)
  //     output: new (wx,wy,wz)
  //     if i=1, turn (wx,wy,wz) in the direction (px,py,pz)=>(0,0,E)
  //     if i=-1, turn (wx,wy,wz) in the direction (0,0,E)=>(px,py,pz)

	   
  double wx,wy,wz,E,pt,w,cosa,sina,cosb,sinb;
  double wx1,wy1,wz1;	   	   

  wx=pr[1];
  wy=pr[2];
  wz=pr[3];

  E=sqrt(px*px+py*py+pz*pz);
  pt=sqrt(px*px+py*py);

  w=sqrt(wx*wx+wy*wy+wz*wz);

  if(pt==0)
    {
      cosa=1;
      sina=0;
    } 
  else
    {
      cosa=px/pt;
      sina=py/pt;
    }

  cosb=pz/E;
  sinb=pt/E;

  if(icc==1)
    { 
      wx1=wx*cosb*cosa+wy*cosb*sina-wz*sinb;
      wy1=-wx*sina+wy*cosa;
      wz1=wx*sinb*cosa+wy*sinb*sina+wz*cosb;
    }  

  else
    {
      wx1=wx*cosa*cosb-wy*sina+wz*cosa*sinb;
      wy1=wx*sina*cosb+wy*cosa+wz*sina*sinb;
      wz1=-wx*sinb+wz*cosb;
    }

  wx=wx1;
  wy=wy1;
  wz=wz1;

  pr[1]=wx;
  pr[2]=wy;
  pr[3]=wz;      

  //  pr[0]=sqrt(pr[1]*pr[1]+pr[2]*pr[2]+pr[3]*pr[3]);

}


float Matter::ran0(long *idum)

{
  const int    IM1=2147483563;
  const int    IM2=2147483399;
  const double AM=(1.0/IM1);
  const int    IMM1=(IM1-1);
  const int    IA1=40014;
  const int    IA2=40692;
  const int    IQ1=53668;
  const int    IQ2=52774;
  const int    IR1=12211;
  const int    IR2=3791;
  const int    NTAB=32;
  const int    NDIV=(1+IMM1/NTAB);
  const double EPS=1.2e-7;
  const double RNMX=(1.0-EPS);

  int j;
  long k;
  static long idum2=123456789;
  static long iy=0;
  static long iv[NTAB];
  float temp;

  if (*idum <= 0) { 
    if (-(*idum) < 1) *idum=1; 
    else *idum = -(*idum);
    for (j=NTAB+7;j>=0;j--) { 
      k=(*idum)/IQ1;
      *idum=IA1*(*idum-k*IQ1)-k*IR1;
      if (*idum < 0) *idum += IM1;
      if (j < NTAB) iv[j] = *idum;
    }
    iy=iv[0];
  }
  k=(*idum)/IQ1; 
  *idum=IA1*(*idum-k*IQ1)-k*IR1; 
  if (*idum < 0) *idum += IM1; 
  k=idum2/IQ2;
  idum2=IA2*(idum2-k*IQ2)-k*IR2; 
  if (idum2 < 0) idum2 += IM2;
  j=iy/NDIV; 
  iy=iv[j]-idum2; 
  iv[j] = *idum; 
  if (iy < 1) iy += IMM1;
  if ((temp=AM*iy) > RNMX) return RNMX; 
  else return temp;
}
	

//////////////////////////////////////////////////////////////////////////////////////

double Matter::solve_alphas(double var_qhat, double var_ener, double var_temp) {

    double preFactor=42.0*Ca*zeta3/pi;

    // reference: qhatLoc = Ca*50.4864/pi*pow(alphas,2)*pow(tempLoc,3)*log(5.7*2.0*pi*tempLoc*tempLoc/4.0/muD2);
    double max_qhat=preFactor*pow(0.5,2)*pow(var_temp,3)*log(5.7*max(var_ener,2.0*pi*var_temp)/24/pi/0.5/var_temp);

    if(max_qhat<var_qhat) {
        INFO << "qhat exceeds HTL calculation, use alpha_s = 0.5";
	return(0.5);
    }

    double solution=sqrt(var_qhat/preFactor/pow(var_temp,3)/log(5.7*max(var_ener,2.0*pi*var_temp)/24/pi/0.2/var_temp));
    double fnc_value,fnc_derivative;
    fnc_value=fnc0_alphas(solution,var_qhat,var_ener,var_temp);
    fnc_derivative=fnc0_derivative_alphas(solution,var_qhat,var_ener,var_temp);

    //cout << "initial guess: " << solution << "  " << fnc_value << endl;

    while(fabs(fnc_value/var_qhat)>0.001) {
    
	solution=solution-fnc_value/fnc_derivative;
        fnc_value=fnc0_alphas(solution,var_qhat,var_ener,var_temp);
        fnc_derivative=fnc0_derivative_alphas(solution,var_qhat,var_ener,var_temp);

    }

    if(solution<0.0 || solution>0.5) {
        INFO << "unreasonable alpha_s: " << solution << " use alpha_s = 0.5";
	solution=0.5;
    }

    return(solution);
    
}

double Matter::fnc0_alphas(double var_alphas, double var_qhat, double var_ener, double var_temp) {
   
    double preFactor=42.0*Ca*zeta3/pi;
    return(preFactor*var_alphas*var_alphas*pow(var_temp,3)*log(5.7*max(var_ener,2.0*pi*var_temp)/24/pi/var_alphas/var_temp)-var_qhat);

}

double Matter::fnc0_derivative_alphas(double var_alphas, double var_qhat, double var_ener, double var_temp) {
   
    double preFactor=42.0*Ca*zeta3/pi;
    return(preFactor*pow(var_temp,3)*(2.0*var_alphas*log(5.7*max(var_ener,2.0*pi*var_temp)/24/pi/var_alphas/var_temp)-var_alphas));

}<|MERGE_RESOLUTION|>--- conflicted
+++ resolved
@@ -399,10 +399,6 @@
       }
 
       if(Q0<1.0) Q0=1.0;
-<<<<<<< HEAD
-=======
-      VERBOSE(8) << " qhat before Q0Q0 loop = " << qhat ;
->>>>>>> 7493806a
 
       //if (pIn[i].t() > QS + rounding_error)
       if (pIn[i].t() > Q0*Q0 + rounding_error || ((!in_vac) && now_temp<=T0 && pIn[i].t() > QS*QS + rounding_error))
@@ -2149,23 +2145,14 @@
     {
         tLoc = tStep*i;
 
-<<<<<<< HEAD
-	//if(tLoc<initR0-tStep) { // potential problem of making t^2<z^2
-	if(tLoc<initR0 || tLoc<tStart)
-=======
         //if(tLoc<initR0-tStep) { // potential problem of making t^2<z^2
         if(tLoc<initR0 || tLoc<tStart)
->>>>>>> 7493806a
         {
             qhatTab1D[i] = 0.0; 
             continue;	    
         }
 
-<<<<<<< HEAD
 	xLoc = initRx+(tLoc-initR0)*initVx; 
-=======
-        xLoc = initRx+(tLoc-initR0)*initVx;
->>>>>>> 7493806a
         yLoc = initRy+(tLoc-initR0)*initVy;
         zLoc = initRz+(tLoc-initR0)*initVz;
 
