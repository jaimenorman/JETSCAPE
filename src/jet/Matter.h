--- conflicted
+++ resolved
@@ -74,19 +74,18 @@
   double generate_angle();
   double generate_kt(double local_qhat,double dzeta);
     
-<<<<<<< HEAD
 
-  unsigned int MaxColor;
-  int flag_useHybridHad;
-  double qhat,ehat,e2hat,length;
-=======
-    double qhat=0.0;
-    double ehat=0.0;
-    double e2hat=0.0;
-    double length=0.0;
+
   
-    unsigned int MaxColor=0;
->>>>>>> 29205367
+  int flag_useHybridHad=0;
+  
+  double qhat=0.0;
+  double ehat=0.0;
+  double e2hat=0.0;
+  double length=0.0;
+  
+  unsigned int MaxColor=0;
+
 
   //SC: for interface with hydro
   double fillQhatTab();
