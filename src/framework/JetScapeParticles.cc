/*******************************************************************************
 * Copyright (c) The JETSCAPE Collaboration, 2018
 *
 * Modular, task-based framework for simulating all aspects of heavy-ion collisions
 * 
 * For the list of contributors see AUTHORS.
 *
 * Report issues at https://github.com/JETSCAPE/JETSCAPE/issues
 *
 * or via email to bugs.jetscape@gmail.com
 *
 * Distributed under the GNU General Public License 3.0 (GPLv3 or later).
 * See COPYING for details.
 ******************************************************************************/

// Provides JetScapeParticleBase and derived classes Parton, Hadron

#include <iostream>
#include <complex>
#include <fstream>
#include <cmath>
#include <assert.h>
#include "JetScapeLogger.h"
#include "JetScapeParticles.h"
#include "JetScapeConstants.h"

namespace Jetscape {

  // Initialize static MakeUniqueHelper.here
  Pythia8::Pythia JetScapeParticleBase::InternalHelperPythia ("IntentionallyEmpty",false);

  JetScapeParticleBase::~JetScapeParticleBase(){
    VERBOSESHOWER(9);
  }

  JetScapeParticleBase::JetScapeParticleBase (const JetScapeParticleBase& srp)
    : PseudoJet (srp)
  {
    pid_ = srp.pid_;
    plabel_ = srp.plabel_;
    pstat_ = srp.pstat_;
    mass_ = srp.mass_;
    jet_v_ = srp.jet_v_;
    x_in_ = srp.x_in_;
  }

  JetScapeParticleBase::JetScapeParticleBase (int label, int id, int stat, double pt, double eta, double phi, double e, double* x)
  {
    set_label(label);
    set_id(id);
    init_jet_v();
    
    assert ( InternalHelperPythia.particleData.isParticle(id) );
    set_restmass( InternalHelperPythia.particleData.m0( id ) );
    
    reset_momentum( pt*cos(phi),pt*sin(phi), pt*sinh(eta), e );
    set_stat(stat);

    if ( x ){
      set_x(x);
    } else {
      // if no x specified in constructor, particle starts at origin
      double x0[4];
      x0[0]=0;
      x0[1]=0;
      x0[2]=0;
      x0[3]=0;
      set_x(x0); 
    }
    
  }

    
  JetScapeParticleBase::JetScapeParticleBase (int label, int id, int stat, const FourVector& p, const FourVector& x)
  {
    
    set_label(label);
    set_id(id);    
    init_jet_v();
    
    assert ( InternalHelperPythia.particleData.isParticle(id) );
    set_restmass( InternalHelperPythia.particleData.m0( id ) );

    reset_momentum(p);
    x_in_=x;
    set_stat(stat);

  }
  
  JetScapeParticleBase::JetScapeParticleBase(
                    int label, int id, int stat,
                    const FourVector& p, const FourVector& x, double mass) {
    set_label(label);
    set_id(id);    
    init_jet_v();
    
    reset_momentum(p);
    x_in_=x;
    set_stat(stat);

  }


  void JetScapeParticleBase::clear()
  {
    plabel_ = 0;
    pid_ = 0;
    pstat_ = 0;
    mass_=-1;
  }
    
  void JetScapeParticleBase::set_label(int label)
  {
    plabel_ = label;
  }
  
  void JetScapeParticleBase::set_id(int id)
  {
    pid_ = id;
  }
  
  void JetScapeParticleBase::set_stat(int stat)
  {
    pstat_ = stat;
  }

  void JetScapeParticleBase::set_restmass(double mass_input)
  {
    mass_ = mass_input;
  }
    
  // not needed in graph structure
  
  void JetScapeParticleBase::set_x(double x[4])
  {
    //FourVector
    x_in_.Set(x);
  }
    
  void JetScapeParticleBase::init_jet_v()
  {
    jet_v_ = FourVector();
  }
    
  void JetScapeParticleBase::set_jet_v(double v[4])
  {
    jet_v_ =FourVector(v);
  }
    
    void JetScapeParticleBase::set_jet_v(FourVector j)
    {
        jet_v_ = j;
    }
    
  //  end setters
    
  //  start getters        
  const int JetScapeParticleBase::pid() const
  {
    return(pid_);
  }
    
  const int JetScapeParticleBase::pstat() const
  {
    return(pstat_);
  }
    
  const int JetScapeParticleBase::plabel() const
  {
    return(plabel_);
  }

      
  const double JetScapeParticleBase::time() const
  {
    return(x_in_.t());
  }
      
  const FourVector JetScapeParticleBase::p_in() const
  {
    return( FourVector(px(), py(), pz(), e() ));
  }

  const FourVector &JetScapeParticleBase::x_in() const
  {
    return(x_in_);
  }
    
  const FourVector &JetScapeParticleBase::jet_v() const 
  {
    return(jet_v_);
  }
  
  const double JetScapeParticleBase::restmass()
  {
    return(mass_);
  }

  const double JetScapeParticleBase::p(int i) {
    /// Deprecated. Prefer explicit component access
    // cerr << " DON'T USE ME VERY OFTEN!!" << endl;
    switch ( i ){
    case 0 :      return e();
    case 1 :      return px();
    case 2 :      return py();
    case 3 :      return pz();
    default :     throw std::runtime_error("JetScapeParticleBase::p(int i) : i is out of bounds.");
    }
  }
  
  
  double JetScapeParticleBase::pl() {
    // Have to catch the ones initialized to 0
    if (jet_v_.comp(0)<1e-6) {
      return(std::sqrt( px()*px() + py()*py() + pz()*pz() ) );
    }
    
    if (jet_v_.comp(0)<0.99) {
      // this should never happen
      cerr << "jet_v_ = " << jet_v_.comp(0) << "  "  << jet_v_.comp(1) << "  "  << jet_v_.comp(2) << "  "  << jet_v_.comp(3) << endl;
      throw std::runtime_error("JetScapeParticleBase::pl() : jet_v should never be space-like.");
      return(-1);
    } else {
      // projection onto (unit) jet velocity
      return ( px()*jet_v_.x()+ py()*jet_v_.y() + pz()*jet_v_.z() )/std::sqrt( pow(jet_v_.x(),2) + pow(jet_v_.y(),2) + pow(jet_v_.z(),2) );
    }
  }
  
  const double JetScapeParticleBase::nu()
  {
    return( ( this->e()+std::abs(this->pl()) )/std::sqrt(2) );
  }
        
  JetScapeParticleBase& JetScapeParticleBase::operator=(JetScapeParticleBase &c)
  {
    fjcore::PseudoJet::operator=(c);
      
    pid_ = c.pid() ;
    pstat_ = c.pstat() ;
    plabel_ = c.plabel() ;

    x_in_ = c.x_in() ;
    mass_ = c.mass_;
      
    return *this;
  }
  
  JetScapeParticleBase& JetScapeParticleBase::operator=(const JetScapeParticleBase &c)
  {
    fjcore::PseudoJet::operator=(c);
      
    pid_ = c.pid_;
    pstat_ = c.pstat_ ;
    plabel_ = c.plabel_;

    x_in_ = c.x_in_;
      
    mass_ = c.mass_;        
    return *this;
  }
  
  ostream &operator<<( ostream &output, JetScapeParticleBase & p ) {
    output<<p.plabel()<<" "<<p.pid()<<" "<<p.pstat()<<" ";
    // output<<p.pt()<<" "<< (fabs (p.rap())>1e-15?p.rap():0)<<" "<< p.phi() <<" "<<p.e()<<" ";
    output<<p.pt()<<" "<< (fabs (p.eta())>1e-15?p.eta():0)<<" "<< p.phi() <<" "<<p.e()<<" ";
    output<<p.x_in().x()<<" "<<p.x_in().y()<<" "<<p.x_in().z()<<" "<<p.x_in().t();//<<endl;
    
    return output;            
  }

  // ---------------
  // Parton specific
  // ---------------
  Parton::Parton (const Parton& srp) :
    JetScapeParticleBase::JetScapeParticleBase (srp)
  {
    form_time_ = srp.form_time_;
    Color_ = srp.Color_;
    antiColor_ = srp.antiColor_;
    MaxColor_ = srp.MaxColor_;
    MinColor_ = srp.MinColor_;
    MinAntiColor_ = srp.MinAntiColor_;
    
    set_edgeid ( srp.edgeid() );
    set_shower ( srp.shower() );

    // set_edgeid( -1 ); // by default do NOT copy the shower or my position in it
    // pShower_ = nullptr;
  }

  Parton::Parton (int label, int id, int stat, const FourVector& p, const FourVector& x)  :
    JetScapeParticleBase::JetScapeParticleBase ( label,  id,  stat,  p, x)
  {
    CheckAcceptability( id );
<<<<<<< HEAD
    assert ( InternalHelperPythia.particleData.isParton(id)||isPhoton(id) );
=======
    if(this->isColored())
      assert ( InternalHelperPythia.particleData.isParton(id) );
>>>>>>> db7328a4
    initialize_form_time();
    set_color(0);
    set_anti_color(0);
    set_min_color(0);
    set_min_anti_color(0);
    set_max_color(0);
    set_edgeid( -1 );
    set_shower ( 0 );
    
    // cout << "========================== std Ctor called, returning : " << endl << *this << endl;
  }
  

  Parton::Parton (int label, int id, int stat, double pt, double eta, double phi, double e, double* x)  :
    JetScapeParticleBase::JetScapeParticleBase ( label,  id,  stat,  pt, eta, phi, e, x){
    CheckAcceptability ( id );
<<<<<<< HEAD
    assert ( InternalHelperPythia.particleData.isParton(id)||isPhoton(id));
=======
    if(this->isColored())
      assert ( InternalHelperPythia.particleData.isParton(id) );
>>>>>>> db7328a4
    initialize_form_time();
    set_color(0);
    set_anti_color(0);
    set_min_color(0);
    set_min_anti_color(0);
    set_max_color(0);
    set_edgeid( -1 );
    set_shower ( 0 );

    // cout << "========================== phieta Ctor called, returning : " << endl << *this << endl;
  }
  
  void Parton::CheckAcceptability ( int id ){
    switch (id) {
    case 1:  //down quark
    case -1: // anti-down quark
      break;            
    case 2:  // up quark
    case -2:  // anti-up quark
      break;
    case 3:   // strange quark
    case -3:  // anti-strange quark
      break;
    case 4:   // charm quark
    case -4:  // anti-charm quark
      break;            
    case 5:   // bottom quark
    case -5:  // anti-bottom quark
      break;            
    case 21: // gluon
      break;
    case 22: // photon
      break;      
    default:
      JSWARN << " error in id = " << id;
      throw std::runtime_error ( "pid not accepted for Parton");
      break;
    }
  }


  Parton& Parton::operator=( Parton &c)
  {
    JetScapeParticleBase::operator=(c);
    form_time_ = c.form_time_;
    Color_ = c.Color_;
    antiColor_ = c.antiColor_;
    set_edgeid ( c.edgeid() );
    set_shower ( c.shower() );

    return *this;
  }
  
  Parton& Parton::operator=( const Parton &c)
  {
    JetScapeParticleBase::operator=(c);
    form_time_ = c.form_time_;
    Color_ = c.Color_;
    antiColor_ = c.antiColor_;
    set_edgeid ( c.edgeid() );
    set_shower ( c.shower() );

    return *this;
  }

  void Parton::set_mean_form_time ()
  {
    mean_form_time_ = 2.0*e()/(t()+0.001)/fmToGeVinv;
  }
  
  void Parton::set_form_time(double form_time)
  {
    form_time_ = form_time;
  }
    
  void Parton::initialize_form_time()
  {
    form_time_ = -0.1;
  }

  double Parton::form_time()
  {
    return(form_time_);
  }
  
  const double Parton::mean_form_time()
  {
    return(mean_form_time_);
  }

  const double Parton::t()
  {
    /// \Todo: Fix 
    return ( PseudoJet::m2() ) ;
    // return (t_) ;
  }        

  void Parton::set_t(double t)
  {
    // This function has a very specific purpose and shouldn't normally be used
    // It scales down p! So catch people trying.
    if ( form_time()>= 0.0 ){
      throw std::runtime_error("Trying to set virtuality on a normal parton. You almost certainly don't want to do that. Please contact the developers if you do.");
    }
    
    //  Reset the momentum due to virtuality              
    double newPl = std::sqrt( e()*e() - t ) ;
    double velocityMod = std::sqrt(std::pow(jet_v_.comp(1),2) + std::pow(jet_v_.comp(2),2) + std::pow(jet_v_.comp(3),2));
    
    newPl = newPl/velocityMod;
    // double newP[4];
    // newP[0] = e();
    // for(int j=1;j<=3;j++) {
    //   newP[j] = newPl*jet_v_.comp(j);
    // }
    reset_momentum( newPl*jet_v_.comp(1), newPl*jet_v_.comp(2), newPl*jet_v_.comp(3), e() );
  } 

    void Parton::reset_p(double px, double py, double pz )
    {
        reset_momentum(px,py,pz,e());
    }
    
  void Parton::set_color(unsigned int col)
  {
    Color_ = col;
  }
    
  void Parton::set_anti_color(unsigned int acol)
  {
    antiColor_ = acol;
  }
    
  void Parton::set_max_color(unsigned int col)
  {
    MaxColor_ = col;
  }
    
  void Parton::set_min_color(unsigned int col)
  {
    MinColor_ = col;
  }
    
  void Parton::set_min_anti_color(unsigned int acol)
  {
    MinAntiColor_ = acol;
  }

  const int Parton::edgeid() const
  {
    return(edgeid_);
  }

  void Parton::set_edgeid( const int id )
  {
    edgeid_ = id;
  }

  void Parton::set_shower(const shared_ptr<PartonShower> pShower) {
    if ( pShower!= nullptr )
      pShower_ = pShower;
  }

  void Parton::set_shower(const weak_ptr<PartonShower> pShower) {
      pShower_ = pShower;
  }
  
  const weak_ptr<PartonShower> Parton::shower() const{
    return pShower_;
  }

  std::vector<Parton> Parton::parents(){
    std::vector<Parton> ret;
    auto shower = pShower_.lock();
    if ( !shower ) return ret;
    node root = shower->GetEdgeAt(edgeid_).source();
    for ( node::in_edges_iterator parent = root.in_edges_begin(); parent != root.in_edges_end(); ++parent ){
      ret.push_back ( *shower->GetParton(*parent) );
    }
    return ret;
  }

  unsigned int Parton::color()
  {
    return (Color_);
  }
    
  unsigned int Parton::anti_color()
  {
    return (antiColor_);
  }
    
  unsigned int Parton::min_color()
  {
    return (MinColor_);
  }
    
  unsigned int Parton::min_anti_color()
  {
    return (MinAntiColor_);
  }

  unsigned int Parton::max_color()
  {
    return (MaxColor_);
  }
  
    bool Parton::isPhoton(int pid)
    {
        if (pid==photonid) return true;
        return false;
    }
  // ---------------
  // Hadron specific
  // ---------------
  
  Hadron::Hadron (const Hadron& srh) :
    JetScapeParticleBase::JetScapeParticleBase (srh)
  {
    width_ = srh.width_ ;
  }
  
  Hadron::Hadron (int label, int id, int stat, const FourVector& p, const FourVector& x)  :
    JetScapeParticleBase::JetScapeParticleBase ( label,  id,  stat,  p, x)
  {
    assert ( CheckOrForceHadron( id ) );
    // assert ( InternalHelperPythia.particleData.isHadron(id) );
    set_decay_width(0.1);
  }
    
    
  Hadron::Hadron (int label, int id, int stat, double pt, double eta, double phi, double e, double* x)  :
    JetScapeParticleBase::JetScapeParticleBase ( label,  id,  stat,  pt, eta, phi, e, x)
  {
    assert ( CheckOrForceHadron( id ) );
    // assert ( InternalHelperPythia.particleData.isHadron(id) );
    set_decay_width(0.1);
    // cout << "========================== phieta Ctor called, returning : " << endl << *this << endl;
  }
  
  Hadron::Hadron(int label, int id, int stat,
                 const FourVector& p, const FourVector& x, double mass):
    JetScapeParticleBase::JetScapeParticleBase(label, id, stat, p, x, mass) {
    assert ( CheckOrForceHadron( id, mass ) );
    set_restmass(mass);
  }

  bool Hadron::CheckOrForceHadron( const int id, const double mass ){
    bool status = InternalHelperPythia.particleData.isHadron(id);
    if (status ) return true;
    
    // If it's not recognized as a hadron, still allow some (or all)
    // particles. Particularly leptons and gammas are the point here.
    // TODO: Handle non-partonic non-hadrons more gracefully

    // -- Add unknown particles
    if  ( !InternalHelperPythia.particleData.isParticle(id) ) { // avoid doing it over and over
      JSWARN << "id = " << id << " is not recognized as a hadron! "
	   << "Add it as a new type of particle.";
      InternalHelperPythia.particleData.addParticle( id, " ", 0, 0, 0, mass, 0.1);
    }

    // -- now all that's left is known non-hadrons. We'll just accept those.
    return true;      
  }
  
  Hadron& Hadron::operator=( Hadron &c)
  {
    JetScapeParticleBase::operator=(c);
    width_ = c.width_;
    return *this;
  }
    
  Hadron& Hadron::operator=( const Hadron &c)
  {
    JetScapeParticleBase::operator=(c);
    width_ = c.width_;
    return *this;
  }

  // ---------------
  // Photon specific
  // ---------------

  Photon::Photon (const Photon& srh) :
    Parton::Parton (srh)
  {
  }

  Photon::Photon (int label, int id, int stat, const FourVector& p, const FourVector& x)  :
    Parton::Parton ( label,  id,  stat,  p, x)
  {
  }

  Photon::Photon (int label, int id, int stat, double pt, double eta, double phi, double e, double* x)  :
    Parton::Parton ( label,  id,  stat,  pt, eta, phi, e, x)
  {
  }

  Photon& Photon::operator=(Photon &ph)
  {
    Parton::operator=(ph);
    return *this;
  }

  Photon& Photon::operator=(const Photon &ph)
  {
    Parton::operator=(ph);
    return *this;
  }

} /// end of namespace Jetscape<|MERGE_RESOLUTION|>--- conflicted
+++ resolved
@@ -292,12 +292,7 @@
     JetScapeParticleBase::JetScapeParticleBase ( label,  id,  stat,  p, x)
   {
     CheckAcceptability( id );
-<<<<<<< HEAD
     assert ( InternalHelperPythia.particleData.isParton(id)||isPhoton(id) );
-=======
-    if(this->isColored())
-      assert ( InternalHelperPythia.particleData.isParton(id) );
->>>>>>> db7328a4
     initialize_form_time();
     set_color(0);
     set_anti_color(0);
@@ -314,12 +309,7 @@
   Parton::Parton (int label, int id, int stat, double pt, double eta, double phi, double e, double* x)  :
     JetScapeParticleBase::JetScapeParticleBase ( label,  id,  stat,  pt, eta, phi, e, x){
     CheckAcceptability ( id );
-<<<<<<< HEAD
     assert ( InternalHelperPythia.particleData.isParton(id)||isPhoton(id));
-=======
-    if(this->isColored())
-      assert ( InternalHelperPythia.particleData.isParton(id) );
->>>>>>> db7328a4
     initialize_form_time();
     set_color(0);
     set_anti_color(0);
