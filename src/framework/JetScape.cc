/*******************************************************************************
 * Copyright (c) The JETSCAPE Collaboration, 2018
 *
 * Modular, task-based framework for simulating all aspects of heavy-ion collisions
 * 
 * For the list of contributors see AUTHORS.
 *
 * Report issues at https://github.com/JETSCAPE/JETSCAPE/issues
 *
 * or via email to bugs.jetscape@gmail.com
 *
 * Distributed under the GNU General Public License 3.0 (GPLv3 or later).
 * See COPYING for details.
 ******************************************************************************/

#include "JetScape.h"
#include "JetScapeXML.h"
#include "JetScapeSignalManager.h"
#include "JetEnergyLossManager.h"
#include "FluidDynamics.h"
#include "JetScapeBanner.h"
#include "InitialState.h"
#include "PreequilibriumDynamics.h"

#include<iostream>

using namespace std;

namespace Jetscape {

  /** Default constructor to create the main task of the JetScape framework. It sets the total number of events to 1.
   * By default, hydro events are used only once
   */
JetScape::JetScape() 
  : n_events(1)
  , reuse_hydro_ (false)
  , n_reuse_hydro_ (0)
{
  VERBOSE(8);
}

JetScape::~JetScape()
{
  VERBOSE(8);
  //JetScapeSignalManager::Instance()->Clear();
  //not needed, use weak_ptr in JetScapeSignalManager class (=not owning)
}

void JetScape::Show()
{
  ShowJetscapeBanner();
}

void JetScape::Init()
{
  Show();
  
  JSINFO<<BOLDRED<<"Intialize JetScape ...";
  
  JetScapeXML::Instance()->OpenXMLFile(GetXMLFileName());
  
  string log_debug = JetScapeXML::Instance()->GetXMLRoot()->FirstChildElement( "debug" )->GetText();
  string log_remark = JetScapeXML::Instance()->GetXMLRoot()->FirstChildElement( "remark" )->GetText();
  int m_vlevel=0;
  
  JetScapeXML::Instance()->GetXMLRoot()->FirstChildElement("vlevel")->QueryIntText(&m_vlevel);
  
  // Some general JetScape interface settings can also be read in from XML file ...
  // Order of task could also be verifed via XML or via sort of TaskList with order parameter
  if ((int) log_debug.find("off")>=0)
    JetScapeLogger::Instance()->SetDebug(false);
  
  if ((int) log_remark.find("on")>=0)
    JetScapeLogger::Instance()->SetRemark(true);

  JSDEBUG<<"JetScape Debug from XML = "<< log_debug;
  JSDEBUG<<"JetScape Remark from XML = "<< log_remark;

   if ((int) m_vlevel>0)
     {
       JetScapeLogger::Instance()->SetVerboseLevel(m_vlevel);
       JSDEBUG<<"JetScape Verbose Level from XML = "<<m_vlevel;
     }

   SetPointers();
   
   // Set up helper. Mostly used for random numbers
   // Needs the XML reader singleton set up
   JSDEBUG<<"Seeding JetScapeTaskSupport from XML";
   JetScapeTaskSupport::ReadSeedFromXML( );

  // Has to be called explicitly since not really fully recursively (if ever needed)
   // So --> JetScape is "Task Manager" of all modules ...
   
   JSINFO<<"Found "<<GetNumberOfTasks()<<" Modules Initialize them ... ";
   JetScapeTask::InitTasks();
}

// kind of cluncky, maybe a better way ... ?
// Handle signal/slots in JetScape hence avoid passing pointers to sub tasks ...
<<<<<<< HEAD
void JetScape::SetPointers() {
    // to get hydro pointer for signals, use signal?
    INFO << "Set Hydro,JetEnergylossManager and IS Pointers for SignalManager "
         << "to create Signal/Slots";
    
    bool hydro_pointer_is_set = false;
    for (auto it : GetTaskList()) {
        if (dynamic_pointer_cast<InitialState>(it)) {
            JetScapeSignalManager::Instance()->SetInitialStatePointer(
                                    dynamic_pointer_cast<InitialState>(it));
        } else if (dynamic_pointer_cast<PreequilibriumDynamics>(it)) {
            JetScapeSignalManager::Instance()->SetPreEquilibriumPointer(
                        dynamic_pointer_cast<PreequilibriumDynamics>(it));
        } else if (dynamic_pointer_cast<FluidDynamics>(it)
                   && !hydro_pointer_is_set) {
            JetScapeSignalManager::Instance()->SetHydroPointer(
                        dynamic_pointer_cast<FluidDynamics>(it));
            hydro_pointer_is_set = true;
        } else if (dynamic_pointer_cast<JetEnergyLossManager>(it)) {
            JetScapeSignalManager::Instance()->SetJetEnergyLossManagerPointer(
                        dynamic_pointer_cast<JetEnergyLossManager>(it));
        } else if (dynamic_pointer_cast<HardProcess>(it)) {
            JetScapeSignalManager::Instance()->SetHardProcessPointer(
                        dynamic_pointer_cast<HardProcess>(it));
        } else if (dynamic_pointer_cast<JetScapeWriter>(it)
                   && it->GetActive()) {
            JetScapeSignalManager::Instance()->SetWriterPointer(
                        dynamic_pointer_cast<JetScapeWriter>(it)); 
        } else if (dynamic_pointer_cast<PartonPrinter>(it)) {
            JetScapeSignalManager::Instance()->SetPartonPrinterPointer(
                        dynamic_pointer_cast<PartonPrinter>(it));
        }
=======
void JetScape::SetPointers()
{
  
   // to get hydro pointer for signals, use signal?
  JSINFO<<"Set Hydro,JetEnergylossManager and IS Pointers for SignalManager to create Signal/Slots";
  
  for (auto it : GetTaskList())
    {
      if (dynamic_pointer_cast<InitialState>(it))
	JetScapeSignalManager::Instance()->SetInitialStatePointer(dynamic_pointer_cast<InitialState>(it));

      if (dynamic_pointer_cast<PreequilibriumDynamics>(it))
	JetScapeSignalManager::Instance()->SetPreEquilibriumPointer(dynamic_pointer_cast<PreequilibriumDynamics>(it));
 
      if (dynamic_pointer_cast<FluidDynamics>(it))
	JetScapeSignalManager::Instance()->SetHydroPointer(dynamic_pointer_cast<FluidDynamics>(it));
  
      if (dynamic_pointer_cast<JetEnergyLossManager>(it))
	JetScapeSignalManager::Instance()->SetJetEnergyLossManagerPointer(dynamic_pointer_cast<JetEnergyLossManager>(it));
      
      if (dynamic_pointer_cast<HardProcess>(it))
	JetScapeSignalManager::Instance()->SetHardProcessPointer(dynamic_pointer_cast<HardProcess>(it));
      
      if (dynamic_pointer_cast<JetScapeWriter>(it) && it->GetActive())
	JetScapeSignalManager::Instance()->SetWriterPointer(dynamic_pointer_cast<JetScapeWriter>(it)); 

      if (dynamic_pointer_cast<PartonPrinter>(it))
        JetScapeSignalManager::Instance()->SetPartonPrinterPointer(dynamic_pointer_cast<PartonPrinter>(it));

      if (dynamic_pointer_cast<SoftParticlization>(it))
        JetScapeSignalManager::Instance()->SetSoftParticlizationPointer(dynamic_pointer_cast<SoftParticlization>(it));
>>>>>>> ad6310bd
    }
}

void JetScape::Exec()
{
  JSINFO<<BOLDRED<<"Run JetScape ...";
  JSINFO<<BOLDRED<<"Number of Events = "<<GetNumberOfEvents();
  
  // JetScapeTask::ExecuteTasks(); Has to be called explicitly since not really fully recursively (if ever needed)
  // --> JetScape is "Task Manager" of all modules ...

  // Simple way of passing the writer module pointer
  vector<weak_ptr<JetScapeWriter>> vWriter;
  
  for (auto it : GetTaskList()) {
    if (dynamic_pointer_cast<JetScapeWriter>(it)){  
      if (it->GetActive())
	vWriter.push_back(dynamic_pointer_cast<JetScapeWriter>(it));
    }
  } 
  
  for (int i=0;i<GetNumberOfEvents();i++)
    {
      JSINFO<<BOLDRED<<"Run Event # = "<<i;
      JSDEBUG<<"Found "<<GetNumberOfTasks()<<" Modules Execute them ... ";

      // First run all tasks
      JetScapeTask::ExecuteTasks();

      // Then hand around the collection of writers and ask
      // modules to write what they like
      // Sequence of events:
      // -- writer->Exec is called and redirects to WriteEvent, which starts a new event line
      // -- any remaining exec's finish
      // -- all modules write their headers
      // -- Now all header info is known to the writers, so write out the header
      // -- all other Write()'s are being called
      // the result still confuses me. It's in the best possible order but it shouldn't be.
      
      // collect module header data
      for (auto w : vWriter) {
	auto f = w.lock();
	if ( f ) JetScapeTask::CollectHeaders(w);
      }
      // official header
      for (auto w : vWriter) {
	auto f = w.lock();
	if ( f ) f->WriteHeaderToFile();
      }
      // event data
      for (auto w : vWriter) {
	auto f = w.lock();
	if ( f ) JetScapeTask::WriteTasks(w);
      }

      // Finalize
      for (auto w : vWriter) {
	auto f = w.lock();
	if ( f ) f->WriteEvent();
      }

      // For reusal, deactivate task after it has finished but before it gets cleaned up.
      if (reuse_hydro_) {
	if (n_reuse_hydro_ <= 0) {
	  JSWARN << " reuse_hydro is set, but n_reuse_hydro=" << n_reuse_hydro_;
	  throw std::runtime_error ("Incompatible reusal settings.");
	}
	for (auto it : GetTaskList()) {
	  if (!dynamic_pointer_cast<FluidDynamics>(it)
	      && !dynamic_pointer_cast<InitialState>(it)) {
	    continue;
	  }
	  if (i%n_reuse_hydro_ == n_reuse_hydro_ - 1) {
	    JSDEBUG << " i was " << i << " i%n_reuse_hydro_ = " << i%n_reuse_hydro_ << " --> ACTIVATING";
	    it->SetActive(true);
	  } else {
	    JSDEBUG << " i was " << i << " i%n_reuse_hydro_ = " << i%n_reuse_hydro_ << " --> DE-ACTIVATING";
	    it->SetActive(false);
	  }
	}
      }
      // Now clean up, only affects active taskjs
      JetScapeTask::ClearTasks();

      IncrementCurrentEvent();
    }
}

void JetScape::Finish()
{
  JSINFO<<BOLDBLACK<<"JetScape finished after "<<GetNumberOfEvents()<<" events!";
  JSDEBUG<<"More infos wrap up/saving to file/closing file ...";

  // same as in Init() and Exec() ...
  JetScapeTask::FinishTasks(); //dummy so far ...
}

} // end namespace Jetscape<|MERGE_RESOLUTION|>--- conflicted
+++ resolved
@@ -98,10 +98,9 @@
 
 // kind of cluncky, maybe a better way ... ?
 // Handle signal/slots in JetScape hence avoid passing pointers to sub tasks ...
-<<<<<<< HEAD
 void JetScape::SetPointers() {
     // to get hydro pointer for signals, use signal?
-    INFO << "Set Hydro,JetEnergylossManager and IS Pointers for SignalManager "
+    JSINFO << "Set Hydro,JetEnergylossManager and IS Pointers for SignalManager "
          << "to create Signal/Slots";
     
     bool hydro_pointer_is_set = false;
@@ -130,40 +129,10 @@
         } else if (dynamic_pointer_cast<PartonPrinter>(it)) {
             JetScapeSignalManager::Instance()->SetPartonPrinterPointer(
                         dynamic_pointer_cast<PartonPrinter>(it));
+        } else if (dynamic_pointer_cast<SoftParticlization>(it)) {
+            JetScapeSignalManager::Instance()->SetSoftParticlizationPointer(
+                        dynamic_pointer_cast<SoftParticlization>(it));
         }
-=======
-void JetScape::SetPointers()
-{
-  
-   // to get hydro pointer for signals, use signal?
-  JSINFO<<"Set Hydro,JetEnergylossManager and IS Pointers for SignalManager to create Signal/Slots";
-  
-  for (auto it : GetTaskList())
-    {
-      if (dynamic_pointer_cast<InitialState>(it))
-	JetScapeSignalManager::Instance()->SetInitialStatePointer(dynamic_pointer_cast<InitialState>(it));
-
-      if (dynamic_pointer_cast<PreequilibriumDynamics>(it))
-	JetScapeSignalManager::Instance()->SetPreEquilibriumPointer(dynamic_pointer_cast<PreequilibriumDynamics>(it));
- 
-      if (dynamic_pointer_cast<FluidDynamics>(it))
-	JetScapeSignalManager::Instance()->SetHydroPointer(dynamic_pointer_cast<FluidDynamics>(it));
-  
-      if (dynamic_pointer_cast<JetEnergyLossManager>(it))
-	JetScapeSignalManager::Instance()->SetJetEnergyLossManagerPointer(dynamic_pointer_cast<JetEnergyLossManager>(it));
-      
-      if (dynamic_pointer_cast<HardProcess>(it))
-	JetScapeSignalManager::Instance()->SetHardProcessPointer(dynamic_pointer_cast<HardProcess>(it));
-      
-      if (dynamic_pointer_cast<JetScapeWriter>(it) && it->GetActive())
-	JetScapeSignalManager::Instance()->SetWriterPointer(dynamic_pointer_cast<JetScapeWriter>(it)); 
-
-      if (dynamic_pointer_cast<PartonPrinter>(it))
-        JetScapeSignalManager::Instance()->SetPartonPrinterPointer(dynamic_pointer_cast<PartonPrinter>(it));
-
-      if (dynamic_pointer_cast<SoftParticlization>(it))
-        JetScapeSignalManager::Instance()->SetSoftParticlizationPointer(dynamic_pointer_cast<SoftParticlization>(it));
->>>>>>> ad6310bd
     }
 }
 
