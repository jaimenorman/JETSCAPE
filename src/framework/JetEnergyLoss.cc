--- conflicted
+++ resolved
@@ -181,12 +181,10 @@
 
     // consider pointers for speed up ... 
     vector<Parton> pIn;
-  
-    vector<node> vStartVec;
-
     // DEBUG this guy isn't linked to anything - put in test particle for now
     pIn.push_back(*GetShowerInitiatingParton());
-
+  
+    vector<node> vStartVec;
     // Add here the Hard Shower emitting parton ...
     vStart = pShower->new_vertex(make_shared<Vertex>());
     vEnd   = pShower->new_vertex(make_shared<Vertex>());
@@ -195,10 +193,6 @@
 
     // start then the recursive shower ...
     vStartVec.push_back(vEnd);
-    //vStartVecTemp.push_back(vEnd);
-  
-
-    // --------------------------------------------
 
     // cerr << " ---------------------------------------------- " << endl;
     // cerr << "Start with " << *GetShowerInitiatingParton()
@@ -257,23 +251,12 @@
 	            pOutTemp[k].set_shower(pShower);
 	            pOutTemp[k].set_edgeid(edgeid);
 		      
-<<<<<<< HEAD
-                if (pOutTemp[k].pstat() == droplet_stat) {
+                if (pOutTemp[k].pstat() == droplet_stat
+                    || pOutTemp[k].isPhoton(pOutTemp[k].pid())) {
 	                vStartVecOut2.push_back(vEnd);
                 } else {
                     vStartVecOut.push_back(vEnd);
                 }
-=======
-	            vStartVecOut.push_back(vEnd);
-		    if(!pOutTemp[k].isPhoton(pOutTemp[k].pid()))
-	                pOut.push_back(pOutTemp[k]);
-
-	            Parton& particle = pOut.back();
-	            // Parton& particle = pOut[iout];
-	            // Parton& particle = pIn.at(i);
-	            // if ( particle.parents().size() )
-	            // 	cout << particle << "  " << particle.parents().at(0)<< endl;
->>>>>>> 2e49f4bb
 
 	            // --------------------------------------------
 	            // Add new roots from ElossModules ...
@@ -305,22 +288,23 @@
             }
 
 	        for (int k = 0; k < pOutTemp.size(); k++) { 
+                // do not push back droplets
                 if (!weak_ptr_is_uninitialized(liquefier_ptr)
                     && pOutTemp[k].pstat() == droplet_stat) {
                     continue;
                 }
+                
+                // do not push back photons
+		        if (pOutTemp[k].isPhoton(pOutTemp[k].pid())) continue;
+
 	            pOut.push_back(pOutTemp[k]);
             }
-	        //pOutTemp.clear();
-	        //pInTempModule.clear();
 	    }
 
         // one time step is finished, now update parton shower to pIn
         pIn.clear();
         pIn.insert(pIn.end(), pInTemp.begin(), pInTemp.end());
         pIn.insert(pIn.end(), pOut.begin(), pOut.end());
-        //pOut.clear();
-        //pInTemp.clear();
           
         // update vertex vector
         vStartVec.clear();
@@ -330,9 +314,7 @@
                          vStartVecOut.end());
         vStartVec.insert(vStartVec.end(), vStartVecOut2.begin(),
                          vStartVecOut2.end());
-        //vStartVecOut.clear();
-        //vStartVecTemp.clear();
-    } while (currentTime<maxT); //other criteria (how to include; TBD)
+    } while (currentTime<maxT);  // other criteria (how to include; TBD)
 
     pIn.clear();
     vStartVec.clear();
