// -----------------------------------------
// JetScape (modular/task) based framework
// Intial Design: Joern Putschke (2017)
//                (Wayne State University)
// -----------------------------------------
// License and Doxygen-like Documentation to be added ...

#include "JetScape.h"
#include "JetScapeXML.h"
#include "JetScapeSignalManager.h"
#include "JetEnergyLossManager.h"
#include "FluidDynamics.h"
#include "JetScapeBanner.h"
#include "InitialState.h"

#include<iostream>

using namespace std;

namespace Jetscape {

<<<<<<< HEAD
  /** Default constructor to create the main task of the JetScape framework. It sets the total number of events to 1.
   * By default, hydro events are used only once
   */
JetScape::JetScape() 
  : n_events(1)
  , reuse_hydro_ (false)
  , n_reuse_hydro_ (0)
=======
JetScape::JetScape()
>>>>>>> abc1983a
{
  VERBOSE(8);
}

JetScape::~JetScape()
{
  VERBOSE(8);
  //JetScapeSignalManager::Instance()->Clear();
  //not needed, use weak_ptr in JetScapeSignalManager class (=not owning)
}

void JetScape::Show()
{
  show_jetscape_banner();
}

void JetScape::Init()
{
  Show();
  
  INFO<<BOLDBLACK<<"Intialize JetScape ...";
  
  JetScapeXML::Instance()->OpenXMLFile(GetXMLFileName());
  
  string log_debug = JetScapeXML::Instance()->GetXMLRoot()->FirstChildElement( "debug" )->GetText();
  string log_remark = JetScapeXML::Instance()->GetXMLRoot()->FirstChildElement( "remark" )->GetText();
  int m_vlevel=0;
  
  JetScapeXML::Instance()->GetXMLRoot()->FirstChildElement("vlevel")->QueryIntText(&m_vlevel);
  
  // Some general JetScape interface settings can also be read in from XML file ...
  // Order of task could also be verifed via XML or via sort of TaskList with order parameter
  if ((int) log_debug.find("off")>=0)
    JetScapeLogger::Instance()->SetDebug(false);
  
  if ((int) log_remark.find("on")>=0)
    JetScapeLogger::Instance()->SetRemark(true);

  DEBUG<<"JetScape Debug from XML = "<< log_debug;
  DEBUG<<"JetScape Remark from XML = "<< log_remark;

   if ((int) m_vlevel>0)
     {
       JetScapeLogger::Instance()->SetVerboseLevel(m_vlevel);
       DEBUG<<"JetScape Verbose Level from XML = "<<m_vlevel;
     }

   SetPointers();
   
   // Set up helper. Mostly used for random numbers
   // Needs the XML reader singleton set up
   DEBUG<<"Seeding JetScapeTaskSupport from XML";
   JetScapeTaskSupport::ReadSeedFromXML( );

  // Has to be called explicitly since not really fully recursively (if ever needed)
   // So --> JetScape is "Task Manager" of all modules ...
   
   INFO<<"Found "<<GetNumberOfTasks()<<" Modules Initialize them ... ";
   JetScapeTask::InitTasks();
}

// kind of cluncky, maybe a better way ... ?
// Handle signal/slots in JetScape hence avoid passing pointers to sub tasks ...
void JetScape::SetPointers()
{
  
   // to get hydro pointer for signals, use signal?
  INFO<<"Set Hydro,JetEnergylossManager and IS Pointers for SignalManager to create Signal/Slots";
  
  for (auto it : GetTaskList())
    {
      if (dynamic_pointer_cast<InitialState>(it))
	JetScapeSignalManager::Instance()->SetInitialStatePointer(dynamic_pointer_cast<InitialState>(it));
 
      if (dynamic_pointer_cast<FluidDynamics>(it))
	JetScapeSignalManager::Instance()->SetHydroPointer(dynamic_pointer_cast<FluidDynamics>(it));
  
      if (dynamic_pointer_cast<JetEnergyLossManager>(it))
	JetScapeSignalManager::Instance()->SetJetEnergyLossManagerPointer(dynamic_pointer_cast<JetEnergyLossManager>(it));
      
      if (dynamic_pointer_cast<HardProcess>(it))
	JetScapeSignalManager::Instance()->SetHardProcessPointer(dynamic_pointer_cast<HardProcess>(it));
      
      if (dynamic_pointer_cast<JetScapeWriter>(it) && it->GetActive())
	JetScapeSignalManager::Instance()->SetWriterPointer(dynamic_pointer_cast<JetScapeWriter>(it)); 

      if (dynamic_pointer_cast<PartonPrinter>(it))
        JetScapeSignalManager::Instance()->SetPartonPrinterPointer(dynamic_pointer_cast<PartonPrinter>(it));
    }
}

void JetScape::Exec()
{
  INFO<<BOLDBLACK<<"Run JetScape ...";
  INFO<<BOLDBLACK<<"Number of Events = "<<GetNumberOfEvents(); 
  
  // JetScapeTask::ExecuteTasks(); Has to be called explicitly since not really fully recursively (if ever needed)
  // --> JetScape is "Task Manager" of all modules ...

  // Simple way of passing the writer module pointer ...
  weak_ptr<JetScapeWriter> w;
  //weak_ptr<PartonPrinter> p;  

  for (auto it : GetTaskList())
  {
    if (dynamic_pointer_cast<JetScapeWriter>(it))
    {  
      if (it->GetActive())
        w=dynamic_pointer_cast<JetScapeWriter>(it);	           
    }
  } 
 
  for (int i=0;i<GetNumberOfEvents();i++)
    {
      INFO<<BOLDBLACK<<"Run Event # = "<<i;
      DEBUG<<"Found "<<GetNumberOfTasks()<<" Modules Execute them ... ";
      
      JetScapeTask::ExecuteTasks();

      //JetScapeTask::GetPartons(p);

      if (w.lock().get())
	JetScapeTask::WriteTasks(w);            

      // For reusal, deactivate task after it has finished but before it gets cleaned up.
      if ( reuse_hydro_ ){
	if ( n_reuse_hydro_<=0 ){
	  WARN << " reuse_hydro is set, but n_reuse_hydro=" << n_reuse_hydro_;
	  throw std::runtime_error ("Incompatible reusal settings.");
	}
	for (auto it : GetTaskList()){
	  if ( ! dynamic_pointer_cast<FluidDynamics>(it)) continue;
	  if ( i%n_reuse_hydro_ == n_reuse_hydro_-1 ){
	    DEBUG << " i was " << i << " i%n_reuse_hydro_ = " << i%n_reuse_hydro_ << " --> ACTIVATING";
	    it->SetActive(true);
	  } else{
	    DEBUG << " i was " << i << " i%n_reuse_hydro_ = " << i%n_reuse_hydro_ << " --> DE-ACTIVATING";
	    it->SetActive(false);
	  }
	}
      }
	
      // Now clean up, only affects active taskjs
      JetScapeTask::ClearTasks();

      IncrementCurrentEvent();
    }
}

void JetScape::Finish()
{
  INFO<<BOLDBLACK<<"JetScape finished after "<<GetNumberOfEvents()<<" events!";
  DEBUG<<"More infos wrap up/saving to file/closing file ...";

  // same as in Init() and Exec() ...
  JetScapeTask::FinishTasks(); //dummy so far ...
}

} // end namespace Jetscape<|MERGE_RESOLUTION|>--- conflicted
+++ resolved
@@ -19,7 +19,6 @@
 
 namespace Jetscape {
 
-<<<<<<< HEAD
   /** Default constructor to create the main task of the JetScape framework. It sets the total number of events to 1.
    * By default, hydro events are used only once
    */
@@ -27,9 +26,6 @@
   : n_events(1)
   , reuse_hydro_ (false)
   , n_reuse_hydro_ (0)
-=======
-JetScape::JetScape()
->>>>>>> abc1983a
 {
   VERBOSE(8);
 }
