/** Provides JetScapeParticleBase and derived classes Parton, Hadron

    @group JetScape (modular/task) based framework
    @author Kolja Kauder
    @version Revision 0.1
    @date Aug 8, 2017
*/

#include <iostream>
#include <complex>
#include <fstream>
#include <cmath>
#include <assert.h>
#include "JetScapeLogger.h"
#include "JetScapeParticles.hpp"
#include "constants.h"

namespace Jetscape {

  // Initialize static helper here
<<<<<<< HEAD
  Pythia8::Pythia InternalHelperPythia ("IntentionallyEmpty",false);
=======
  Pythia8::Pythia JetScapeParticleBase::InternalHelperPythia ("IntentionallyEmpty",false);
>>>>>>> bd40ec0b

  JetScapeParticleBase::~JetScapeParticleBase(){
    VERBOSESHOWER(9);
  }

  JetScapeParticleBase::JetScapeParticleBase (const JetScapeParticleBase& srp)
    : PseudoJet (srp)
  {
    pid_ = srp.pid_;
    plabel_ = srp.plabel_;
    pstat_ = srp.pstat_;
    mass_ = srp.mass_;
    // t_ = srp.t_;
    jet_v_ = srp.jet_v_;
    x_in_ = srp.x_in_;
  }

  JetScapeParticleBase::JetScapeParticleBase (int label, int id, int stat, double pt, double eta, double phi, double e, double* x)
  {
    set_label(label);
    set_id(id);
    init_jet_v();
    
    assert ( InternalHelperPythia.particleData.isParticle(id) );
    set_restmass( InternalHelperPythia.particleData.m0( id ) );
    
    reset_momentum( pt*cos(phi),pt*sin(phi), pt*sinh(eta), e );
    set_stat(stat);

    if ( x ){
      set_x(x);
    } else {
      // if no x specified in constructor, particle starts at origin
      double x0[4];
      x0[0]=0;
      x0[1]=0;
      x0[2]=0;
      x0[3]=0;
      set_x(x0); 
    }
    
  }

    
  JetScapeParticleBase::JetScapeParticleBase (int label, int id, int stat, const FourVector& p, const FourVector& x)
  {
    
    set_label(label);
    set_id(id);    
    init_jet_v();
    
    assert ( InternalHelperPythia.particleData.isParticle(id) );
    set_restmass( InternalHelperPythia.particleData.m0( id ) );

    reset_momentum(p);
    x_in_=x;
    set_stat(stat);

  }


  void JetScapeParticleBase::clear()
  {
    plabel_ = 0;
    pid_ = 0;
    pstat_ = 0;
    mass_=-1;
  }
    
  void JetScapeParticleBase::set_label(int label)
  {
    plabel_ = label;
  }
  
  void JetScapeParticleBase::set_id(int id)
  {
    pid_ = id;
  }
  
  void JetScapeParticleBase::set_stat(int stat)
  {
    pstat_ = stat;
  }

  void JetScapeParticleBase::set_restmass(double mass_input)
  {
    mass_ = mass_input;
  }
    
  // not needed in graph structure
  
  void JetScapeParticleBase::set_x(double x[4])
  {
    //FourVector
    x_in_.Set(x);
  }
    
  void JetScapeParticleBase::init_jet_v()
  {
    jet_v_ = FourVector();
  }
    
  void JetScapeParticleBase::set_jet_v(double v[4])
  {
    jet_v_ =FourVector(v);
  }
    
    void JetScapeParticleBase::set_jet_v(FourVector j)
    {
        jet_v_ = j;
    }
    
  //  end setters
    
  //  start getters        
  const int JetScapeParticleBase::pid()
  {
    return(pid_);
  }
    
  const int JetScapeParticleBase::pstat()
  {
    return(pstat_);
  }
    
  const int JetScapeParticleBase::plabel()
  {
    return(plabel_);
  }

      
  const double JetScapeParticleBase::time()
  {
    return(x_in_.t());
  }
      
  FourVector &JetScapeParticleBase::x_in()
  {
    return(x_in_);
  }
    
  FourVector &JetScapeParticleBase::jet_v()
  {
    return(jet_v_);
  }
  
  const double JetScapeParticleBase::restmass()
  {
    return(mass_);
  }

  const double JetScapeParticleBase::p(int i) {
    /// Deprecated. Prefer explicit component access
    // cerr << " DON'T USE ME VERY OFTEN!!" << endl;
    switch ( i ){
    case 0 :      return e();
    case 1 :      return px();
    case 2 :      return py();
    case 3 :      return pz();
    default :     throw std::runtime_error("JetScapeParticleBase::p(int i) : i is out of bounds.");
    }
  }
  
  
  double JetScapeParticleBase::pl() {
    // Have to catch the ones initialized to 0
    if (jet_v_.comp(0)<1e-6) {
      return(std::sqrt( px()*px() + py()*py() + pz()*pz() ) );
    }
    
    if (jet_v_.comp(0)<0.99) {
      // this should never happen
      cerr << "jet_v_ = " << jet_v_.comp(0) << "  "  << jet_v_.comp(1) << "  "  << jet_v_.comp(2) << "  "  << jet_v_.comp(3) << endl;
      throw std::runtime_error("JetScapeParticleBase::pl() : jet_v should never be space-like.");
      // return(std::sqrt( p_in_.x()*p_in_.x() + p_in_.y()*p_in_.y() + p_in_.z()*p_in_.z() ) );
      return(-1);
    } else {
      // projection onto (unit) jet velocity
      return ( px()*jet_v_.x()+ py()*jet_v_.y() + pz()*jet_v_.z() )/std::sqrt( pow(jet_v_.x(),2) + pow(jet_v_.y(),2) + pow(jet_v_.z(),2) );
    }
  }
  
  const double JetScapeParticleBase::nu()
  {
    return( ( this->e()+std::abs(this->pl()) )/std::sqrt(2) );
  }
        
  JetScapeParticleBase& JetScapeParticleBase::operator=(JetScapeParticleBase &c)
  {
    fjcore::PseudoJet::operator=(c);
      
    pid_ = c.pid() ;
    pstat_ = c.pstat() ;
    plabel_ = c.plabel() ;

    x_in_ = c.x_in() ;
    mass_ = c.mass_;
      
    return *this;
  }
  
  JetScapeParticleBase& JetScapeParticleBase::operator=(const JetScapeParticleBase &c)
  {
    fjcore::PseudoJet::operator=(c);
      
    pid_ = c.pid_;
    pstat_ = c.pstat_ ;
    plabel_ = c.plabel_;

    x_in_ = c.x_in_;
      
    mass_ = c.mass_;        
    return *this;
  }
  
  ostream &operator<<( ostream &output, JetScapeParticleBase & p ) {
    output<<p.plabel()<<" "<<p.pid()<<" "<<p.pstat()<<" ";
    // output<<p.pt()<<" "<< (fabs (p.rap())>1e-15?p.rap():0)<<" "<< p.phi() <<" "<<p.e()<<" ";
    output<<p.pt()<<" "<< (fabs (p.eta())>1e-15?p.eta():0)<<" "<< p.phi() <<" "<<p.e()<<" ";
    output<<p.x_in().x()<<" "<<p.x_in().y()<<" "<<p.x_in().z()<<" "<<p.x_in().t();//<<endl;
    
    return output;            
  }

  // ---------------
  // Parton specific
  // ---------------
  
  Parton::Parton (const Parton& srp) :
    JetScapeParticleBase::JetScapeParticleBase (srp)
  {
    form_time_ = srp.form_time_;
    Color_ = srp.Color_;
    antiColor_ = srp.antiColor_;
    MaxColor_ = srp.MaxColor_;
    MinColor_ = srp.MinColor_;
    MinAntiColor_ = srp.MinAntiColor_;
    
    set_edgeid ( srp.edgeid() );
    pShower_ = srp.shower();
    // set_edgeid( -1 ); // by default do NOT copy the shower or my position in it
    // pShower_ = nullptr;
  }

  Parton::Parton (int label, int id, int stat, const FourVector& p, const FourVector& x)  :
    JetScapeParticleBase::JetScapeParticleBase ( label,  id,  stat,  p, x)
  {
<<<<<<< HEAD
    CheckAcceptability (id );
=======
    CheckAcceptability( id );
    assert ( InternalHelperPythia.particleData.isParton(id) );
>>>>>>> bd40ec0b
    initialize_form_time();
    set_color(0);
    set_anti_color(0);
    set_min_color(0);
    set_min_anti_color(0);
    set_max_color(0);
    set_edgeid( -1 );
    pShower_ = nullptr;
<<<<<<< HEAD

=======
    
>>>>>>> bd40ec0b

    //   cout << "========================== std Ctor called, returning : " << endl << *this << endl;
  }
  

  Parton::Parton (int label, int id, int stat, double pt, double eta, double phi, double e, double* x)  :
    JetScapeParticleBase::JetScapeParticleBase ( label,  id,  stat,  pt, eta, phi, e, x){
    CheckAcceptability ( id );
    assert ( InternalHelperPythia.particleData.isParton(id) );
    initialize_form_time();
    set_color(0);
    set_anti_color(0);
    set_min_color(0);
    set_min_anti_color(0);
    set_max_color(0);
    set_edgeid( -1 );
    pShower_ = nullptr;
    // cout << "========================== phieta Ctor called, returning : " << endl << *this << endl;
  }
<<<<<<< HEAD

=======
  
>>>>>>> bd40ec0b
  void Parton::CheckAcceptability ( int id ){
    switch (id) {
    case 1:  //down quark
    case -1: // anti-down quark
      break;            
    case 2:  // up quark
    case -2:  // anti-up quark
      break;
    case 3:   // strange quark
    case -3:  // anti-strange quark
      break;
    case 4:   // charm quark
    case -4:  // anti-charm quark
      break;            
    case 5:   // bottom quark
    case -5:  // anti-bottom quark
      break;            
    case 21: // gluon
      break;      
    default:
      WARN << " error in id = " << id;
      throw std::runtime_error ( "pid not accepted for Parton");
      break;
    }
  }


  Parton& Parton::operator=( Parton &c)
  {
    JetScapeParticleBase::operator=(c);
    form_time_ = c.form_time_;
    Color_ = c.Color_;
    antiColor_ = c.antiColor_;
    set_edgeid ( c.edgeid() );
    pShower_ = c.shower();
    // set_edgeid( -1 ); // by default do NOT copy the shower or my position in it
    // pShower_ = nullptr;
    return *this;
  }
  
  Parton& Parton::operator=( const Parton &c)
  {
    JetScapeParticleBase::operator=(c);
    form_time_ = c.form_time_;
    Color_ = c.Color_;
    antiColor_ = c.antiColor_;
    set_edgeid ( c.edgeid() );
    pShower_ = c.shower();
    // set_edgeid( -1 ); // by default do NOT copy the shower or my position in it
    // pShower_ = nullptr;
    return *this;
  }

  void Parton::set_mean_form_time ()
  {
    mean_form_time_ = 2.0*e()/(t()+0.001);
  }
  
  void Parton::set_form_time(double form_time)
  {
    form_time_ = form_time;
  }
    
  void Parton::initialize_form_time()
  {
    form_time_ = -0.1;
  }

  double Parton::form_time()
  {
    return(form_time_);
  }
  
  const double Parton::mean_form_time()
  {
    return(mean_form_time_);
  }

  const double Parton::t()
  {
    /// \Todo: Fix 
    return ( PseudoJet::m2() ) ;
    // return (t_) ;
  }        

  void Parton::set_t(double t)
  {
    // This function has a very specific purpose and shouldn't normally be used
    // It scales down p! So catch people trying.
    if ( form_time()>= 0.0 ){
      throw std::runtime_error("Trying to set virtuality on a normal parton. You almost certainly don't want to do that. Please contact the developers if you do.");
    }
    
    //  Reset the momentum due to virtuality              
    double newPl = std::sqrt( e()*e() - t ) ;
    double velocityMod = std::sqrt(std::pow(jet_v_.comp(1),2) + std::pow(jet_v_.comp(2),2) + std::pow(jet_v_.comp(3),2));
    
    newPl = newPl/velocityMod;
    // double newP[4];
    // newP[0] = e();
    // for(int j=1;j<=3;j++) {
    //   newP[j] = newPl*jet_v_.comp(j);
    // }
    reset_momentum( newPl*jet_v_.comp(1), newPl*jet_v_.comp(2), newPl*jet_v_.comp(3), e() );
  } 

  void Parton::set_color(unsigned int col)
  {
    Color_ = col;
  }
    
  void Parton::set_anti_color(unsigned int acol)
  {
    antiColor_ = acol;
  }
    
  void Parton::set_max_color(unsigned int col)
  {
    MaxColor_ = col;
  }
    
  void Parton::set_min_color(unsigned int col)
  {
    MinColor_ = col;
  }
    
  void Parton::set_min_anti_color(unsigned int acol)
  {
    MinAntiColor_ = acol;
  }

  const int Parton::edgeid() const
  {
    return(edgeid_);
  }

  void Parton::set_edgeid( const int id )
  {
    edgeid_ = id;
  }

  void Parton::set_shower(const shared_ptr<PartonShower> pShower) {
    pShower_ = pShower;
  }
  
  const shared_ptr<PartonShower> Parton::shower() const{
    return pShower_;
  }

  std::vector<Parton> Parton::parents(){
    std::vector<Parton> ret;
    if ( !pShower_ ) return ret;
    node root = pShower_->GetEdgeAt(edgeid_).source();
    for ( node::in_edges_iterator parent = root.in_edges_begin(); parent != root.in_edges_end(); ++parent ){
      ret.push_back ( *pShower_->GetParton(*parent) );
    }
    return ret;
  }

  unsigned int Parton::color()
  {
    return (Color_);
  }
    
  unsigned int Parton::anti_color()
  {
    return (antiColor_);
  }
    
  unsigned int Parton::min_color()
  {
    return (MinColor_);
  }
    
  unsigned int Parton::min_anti_color()
  {
    return (MinAntiColor_);
  }

  unsigned int Parton::max_color()
  {
    return (MaxColor_);
  }
  
  // ---------------
  // Hadron specific
  // ---------------
  
  Hadron::Hadron (const Hadron& srh) :
    JetScapeParticleBase::JetScapeParticleBase (srh)
  {
    width_ = srh.width_ ;
  }
  
  Hadron::Hadron (int label, int id, int stat, const FourVector& p, const FourVector& x)  :
    JetScapeParticleBase::JetScapeParticleBase ( label,  id,  stat,  p, x)
  {
    assert ( InternalHelperPythia.particleData.isHadron(id) );
    set_decay_width(0.1);
  }
    
    
  Hadron::Hadron (int label, int id, int stat, double pt, double eta, double phi, double e, double* x)  :
    JetScapeParticleBase::JetScapeParticleBase ( label,  id,  stat,  pt, eta, phi, e, x)
  {
    assert ( InternalHelperPythia.particleData.isHadron(id) );
    set_decay_width(0.1);
    // cout << "========================== phieta Ctor called, returning : " << endl << *this << endl;
  }

  Hadron& Hadron::operator=( Hadron &c)
  {
    JetScapeParticleBase::operator=(c);
    width_ = c.width_;
    return *this;
  }
    
  Hadron& Hadron::operator=( const Hadron &c)
  {
    JetScapeParticleBase::operator=(c);
    width_ = c.width_;
    return *this;
  }

    
} /// end of namespace Jetscape<|MERGE_RESOLUTION|>--- conflicted
+++ resolved
@@ -18,11 +18,7 @@
 namespace Jetscape {
 
   // Initialize static helper here
-<<<<<<< HEAD
-  Pythia8::Pythia InternalHelperPythia ("IntentionallyEmpty",false);
-=======
   Pythia8::Pythia JetScapeParticleBase::InternalHelperPythia ("IntentionallyEmpty",false);
->>>>>>> bd40ec0b
 
   JetScapeParticleBase::~JetScapeParticleBase(){
     VERBOSESHOWER(9);
@@ -270,12 +266,8 @@
   Parton::Parton (int label, int id, int stat, const FourVector& p, const FourVector& x)  :
     JetScapeParticleBase::JetScapeParticleBase ( label,  id,  stat,  p, x)
   {
-<<<<<<< HEAD
-    CheckAcceptability (id );
-=======
     CheckAcceptability( id );
     assert ( InternalHelperPythia.particleData.isParton(id) );
->>>>>>> bd40ec0b
     initialize_form_time();
     set_color(0);
     set_anti_color(0);
@@ -284,11 +276,7 @@
     set_max_color(0);
     set_edgeid( -1 );
     pShower_ = nullptr;
-<<<<<<< HEAD
-
-=======
-    
->>>>>>> bd40ec0b
+    
 
     //   cout << "========================== std Ctor called, returning : " << endl << *this << endl;
   }
@@ -308,11 +296,7 @@
     pShower_ = nullptr;
     // cout << "========================== phieta Ctor called, returning : " << endl << *this << endl;
   }
-<<<<<<< HEAD
-
-=======
-  
->>>>>>> bd40ec0b
+  
   void Parton::CheckAcceptability ( int id ){
     switch (id) {
     case 1:  //down quark
