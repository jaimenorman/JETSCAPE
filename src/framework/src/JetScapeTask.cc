--- conflicted
+++ resolved
@@ -96,8 +96,7 @@
     }
 }
 
-<<<<<<< HEAD
-=======
+
   /** This function prints the partons shower.
    */
 void JetScapeTask::GetPartons(weak_ptr<PartonPrinter> p)
@@ -111,7 +110,7 @@
 
   /** This function adds the module "m_tasks" into the vector of subtask of a JetScapeTask. 
    */
->>>>>>> de26a8c4
+
 void JetScapeTask::Add(shared_ptr<JetScapeTask> m_tasks)
 {
   tasks.push_back(m_tasks);
