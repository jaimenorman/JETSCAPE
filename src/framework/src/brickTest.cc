--- conflicted
+++ resolved
@@ -117,14 +117,8 @@
   // Switching Q2 (or whatever variable used
   // hardcoded at 5 to be changed to xml)
   jloss->Add(matter);
-<<<<<<< HEAD
   //jloss->Add(martini);
   //jloss->Add(adscft);  
-=======
-
-  jloss->Add(martini);
-  // jloss->Add(adscft);  
->>>>>>> f952af69
 
 
   jlossmanager->Add(jloss);
