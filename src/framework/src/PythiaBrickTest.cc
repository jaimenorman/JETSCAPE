// -----------------------------------------
// JetScape (modular/task) based framework
// Intial Design: Joern Putschke (2017)
//                (Wayne State University)
// -----------------------------------------
// License and Doxygen-like Documentation to be added ...

// ------------------------------------------------------------
// JetScape Framework Brick Test Program
// (use either shared library (need to add paths; see setup.csh)
// (or create static library and link in)
// -------------------------------------------------------------

#include <iostream>
#include <time.h>

// JetScape Framework includes ...
#include "JetScape.h"
#include "JetEnergyLoss.h"
#include "JetEnergyLossManager.h"
#include "JetScapeWriterAscii.h"
//#include "JetScapeWriterAsciiGZ.h"
//#include "JetScapeWriterHepMC.h"

// User modules derived from jetscape framework clasess
// to be used to run Jetscape ...
#include "AdSCFT.h"
#include "ElossModulesTestMatter.h"
#include "ElossModulesTestMartini.h"
#include "brick_jetscape.h"
#include "Gubser_hydro_jetscape.h"
#include "PythiaGun.hpp"
#include "PartonPrinter.h"
#include "HadronizationManager.h"
#include "Hadronization.h"
#include "HadronizationModuleTest.h"
#include "ColorlessHad.h"

// Add initial state module for test
#include "TrentoInitial.h"

#include <chrono>
#include <thread>

using namespace std;

using namespace Jetscape;

// Forward declaration
void Show();

// -------------------------------------

int main(int argc, char** argv)
{
  clock_t t; t = clock();
  time_t start, end; time(&start);

  cout<<endl;
    
  // DEBUG=true by default and REMARK=false
  // can be also set also via XML file (at least partially)
  JetScapeLogger::Instance()->SetInfo(true);
  JetScapeLogger::Instance()->SetDebug(false);
  JetScapeLogger::Instance()->SetRemark(false);
  //SetVerboseLevel (9 a lot of additional debug output ...)
  //If you want to suppress it: use SetVerboseLevle(0) or max  SetVerboseLevle(9) or 10
  JetScapeLogger::Instance()->SetVerboseLevel(0);

  
  Show();

  // auto jetscape = make_shared<JetScape>("./jetscape_init_pythiagun.xml",10);
<<<<<<< HEAD
  auto jetscape = make_shared<JetScape>("./jetscape_init_pythiagun.xml",2);
=======
  auto jetscape = make_shared<JetScape>("./jetscape_init_pythiagun.xml",200);
>>>>>>> 14bd9edc
  jetscape->SetId("primary");
  // jetscape->set_reuse_hydro (true);
  // jetscape->set_n_reuse_hydro (10);

  auto jlossmanager = make_shared<JetEnergyLossManager> ();
  auto jloss = make_shared<JetEnergyLoss> ();
  auto trento = make_shared<TrentoInitial>();
  auto hydro = make_shared<Brick> ();
  //auto hydro = make_shared<GubserHydro> ();
  
  auto matter = make_shared<Matter> ();
  auto martini = make_shared<Martini> ();
  auto adscft = make_shared<AdSCFT> ();

  auto pythiaGun= make_shared<PythiaGun> ();

  auto printer = make_shared<PartonPrinter>();
  auto hadroMgr = make_shared<HadronizationManager> ();
  auto hadro = make_shared<Hadronization> ();
  auto hadroModule = make_shared<HadronizationModuleTest> ();
  auto colorless = make_shared<ColorlessHad> ();
  
  // only pure Ascii writer implemented and working with graph output ...
  auto writer= make_shared<JetScapeWriterAscii> ("test_out.dat");
  //auto writer= make_shared<JetScapeWriterAsciiGZ> ("test_out.dat.gz");  
  //auto writer= make_shared<JetScapeWriterHepMC> ("test_out.hepmc");
  //writer->SetActive(false);

  //Remark: For now modules have to be added
  //in proper "workflow" order (can be defined via xml and sorted if necessary)  
  jetscape->Add(trento);
  jetscape->Add(pythiaGun);

  //Some modifications will be needed for reusing hydro events, so far
  //simple test hydros always executed "on the fly" ...
  jetscape->Add(hydro);

  jloss->Add(matter);
  //jloss->Add(martini);
  jloss->Add(adscft);

  jlossmanager->Add(jloss);
  
  jetscape->Add(jlossmanager);

  jetscape->Add(printer);
  //hadro->Add(hadroModule);
  hadro->Add(colorless);
  hadroMgr->Add(hadro);
  jetscape->Add(hadroMgr);


  jetscape->Add(writer);

  // Intialize all modules tasks
  jetscape->Init();
  
  // Run JetScape with all task/modules as specified ...
  jetscape->Exec();

  // "dummy" so far ...
  // Most thinkgs done in write and clear ...
  jetscape->Finish();
  
  INFO_NICE<<"Finished!";
  cout<<endl;

// Some information is only known after the full run,
  // Therefore store information at the end of the file, in a footer
  writer->WriteComment ( "EVENT GENERATION INFORMATION" );
  Pythia8::Info& info = pythiaGun->info;
  std::ostringstream oss;
  oss.str(""); oss << "nTried    = " << info.nTried();
  writer->WriteComment ( oss.str() );
  oss.str(""); oss << "nSelected = " << info.nSelected();
  writer->WriteComment ( oss.str() );
  oss.str(""); oss << "nAccepted = " << info.nAccepted();
  writer->WriteComment ( oss.str() );
  oss.str(""); oss << "sigmaGen  = " << info.sigmaGen();  
  writer->WriteComment ( oss.str() );
  oss.str(""); oss << "sigmaErr  = " << info.sigmaErr();
  writer->WriteComment ( oss.str() );

  oss.str(""); oss << "eCM  = " << info.eCM();
  writer->WriteComment ( oss.str() );
  oss.str(""); oss << "pTHatMin  = " << pythiaGun->GetpTHatMin();
  writer->WriteComment ( oss.str() );
  oss.str(""); oss << "pTHatMax  = " << pythiaGun->GetpTHatMax();
  //writer->WriteComment ( oss.str() );
  //oss.str(""); oss << "JETSCAPE Random Seed  = " << JetScapeTaskSupport::Instance()->GetRandomSeed();
  writer->WriteComment ( oss.str() );
  writer->WriteComment ( "/EVENT GENERATION INFORMATION" );

  t = clock() - t;
  time(&end);
  printf ("CPU time: %f seconds.\n",((float)t)/CLOCKS_PER_SEC);
  printf ("Real time: %f seconds.\n",difftime(end,start));

  // Print pythia statistics
  // pythiaGun->stat();

  // Demonstrate how to work with pythia statistics
  //Pythia8::Info& info = pythiaGun->info;
  cout << " nTried    = " << info.nTried() << endl;
  cout << " nSelected = " << info.nSelected()  << endl;
  cout << " nAccepted = " << info.nAccepted()  << endl;
  cout << " sigmaGen  = " <<   info.sigmaGen()  << endl;  
  cout << " sigmaErr  = " <<   info.sigmaErr()  << endl;
 
  
  return 0;
}

// -------------------------------------

void Show()
{
  INFO_NICE<<"------------------------------------";
  INFO_NICE<<"| Brick Test JetScape Framework ... |";
  INFO_NICE<<"------------------------------------";
  INFO_NICE;
}<|MERGE_RESOLUTION|>--- conflicted
+++ resolved
@@ -71,11 +71,7 @@
   Show();
 
   // auto jetscape = make_shared<JetScape>("./jetscape_init_pythiagun.xml",10);
-<<<<<<< HEAD
-  auto jetscape = make_shared<JetScape>("./jetscape_init_pythiagun.xml",2);
-=======
   auto jetscape = make_shared<JetScape>("./jetscape_init_pythiagun.xml",200);
->>>>>>> 14bd9edc
   jetscape->SetId("primary");
   // jetscape->set_reuse_hydro (true);
   // jetscape->set_n_reuse_hydro (10);
