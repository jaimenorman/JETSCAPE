--- conflicted
+++ resolved
@@ -87,71 +87,59 @@
 {
   if (pIn[0].t() <= QS)
     {
-      VERBOSESHOWER(8)<< MAGENTA << "SentInPartons Signal received : "<<deltaT<<" "<<Q2<<" "<<&pIn;
-
-<<<<<<< HEAD
+      VERBOSESHOWER(8)<< MAGENTA << "SentInPartons Signal received : "
+				 <<deltaT<<" "<<Q2<<" "<<&pIn;
+
       // particle info
       int Id, newId;
-      double pAbs, px, py, pz;   // momenta for initial parton (pIn)
+      double pAbs, px, py, pz;   // momentum for initial parton (pIn)
+      double pRest, pxRest;      // momentum in the rest frame of fluid cell (pIn)
+      double pyRest, pzRest;
+      double k, kRest;           // momentum for radiated parton (pOut)
+      double pNew, pxNew;        // momentum for final parton (pOut)
+      double pyNew, pzNew;
+      double pNewRest;           // momentum in the rest frame of fluid cell (pOut)
+      double omega, q;           // transferred energy/momentum for scattering
       double xx, yy, zz;         // position of initial parton (pIn)
-      double k, kt;              // momenta for radiated parton (pOut)
-      double pNew, ptNew;        // momenta for final parton (pOut)
-      double omega, q;           // transferred energy/momentum for scattering
-      FourVector pVec, pVecNew;  // 4 vectors for momenta before & after scattering
+      FourVector pVec, pVecNew;  // 4 vectors for momenta before & after process
+      FourVector pVecRest;       // 4 vector in the rest frame of fluid cell
+      FourVector pVecNewRest;
       FourVector kVec;           // 4 vector for momentum of radiated particle
       FourVector xVec;           // 4 vector for position (for next time step!)
-      double eta, phi;           // pseudo-rapidity, azimuthal angle
-      double pRest;              // momentum in the rest frame of fluid cell
+      double eta;                // pseudo-rapidity
 
       // flow info
       double vx, vy, vz;         // 3 components of flow velocity
       double T;                  // Temperature of fluid cell
       double beta, gamma;        // flow velocity & gamma factor
       double cosPhi;             // angle between flow and particle
-=======
-      // FluidCellInfo* check_fluid_info_ptr = new FluidCellInfo;
-      std::unique_ptr<FluidCellInfo> check_fluid_info_ptr;
-      GetHydroCellSignal(1, 1.0, 1.0, 0.0, check_fluid_info_ptr);      
-      VERBOSE(8)<< MAGENTA<<"Temperature from Brick (Signal) = "<<check_fluid_info_ptr->temperature;
-
-      double T = check_fluid_info_ptr->temperature;
-
-      int Id, newId;
-      double p, pt;             // momenta for initial parton (pIn)
-      double k, kt;             // momenta for radiated parton (pOut)
-      double pNew, ptNew;       // momenta for final parton (pOut)
-      double omega, q;          // transferred energy/momentum for scattering
-      Jetscape::FourVector pVec, pVecNew; // 4 vectors for momenta
-      // before & after scattering
-      double eta, phi;
->>>>>>> 8f942e44
+      double cosPhiRest;         // angle between flow and particle in rest frame
+      double boostBack;          // factor for boosting back to lab frame
+      double cosPhiRestEl;       // angle between flow and scat. particle in rest frame
+      double boostBackEl;
+      
 
       for (int i=0;i<pIn.size();i++)
 	{
 	  Id = pIn[i].pid();
-	  pAbs = pIn[i].e();        // In AMY, particles are all massless.
+
           px = pIn[i].px();
           py = pIn[i].py();
           pz = pIn[i].pz();
+          // In MARTINI, particles are all massless and on-shell
+	  pAbs = sqrt(px*px+py*py+pz*pz);
 	  pVec = FourVector ( px, py, pz, pAbs );
-
-	  eta = pIn[i].eta();
-	  phi = pIn[i].phi();
-<<<<<<< HEAD
-=======
-	  p = pIn[i].e();        // massless
-	  // pVec = pIn[i].p_in();
-	  // pVec = pIn[i].get_p();
-	  pVec = Jetscape::FourVector ( pIn[i].px(), pIn[i].py(), pIn[i].pz(), pIn[i].e() );
->>>>>>> 8f942e44
 
           xx = pIn[i].x_in().x();
           yy = pIn[i].x_in().y();
           zz = pIn[i].x_in().z();
 
-          FluidCellInfo* check_fluid_info_ptr = new FluidCellInfo;
+	  eta = pIn[i].eta();
+
+          std::unique_ptr<FluidCellInfo> check_fluid_info_ptr;
           GetHydroCellSignal(Time, xx, yy, zz, check_fluid_info_ptr);
-          VERBOSE(8)<< MAGENTA<<"Temperature from Brick (Signal) = "<<check_fluid_info_ptr->temperature;
+          VERBOSE(8)<< MAGENTA<<"Temperature from Brick (Signal) = "
+                    <<check_fluid_info_ptr->temperature;
 
           vx = check_fluid_info_ptr->vx;
           vy = check_fluid_info_ptr->vy;
@@ -159,10 +147,46 @@
           T = check_fluid_info_ptr->temperature;
 
           beta = sqrt( vx*vx + vy*vy + vz*vz );
-          gamma = 1./sqrt( 1. - beta*beta );
-          cosPhi = ( px*vx + py*vy + pz*vz )/( pAbs*beta );
-          if (beta < 1e-10) cosPhi = 0.;   // just for brick
-          pRest = pAbs*gamma*( 1. - beta*cosPhi );
+
+          // Set momentum in fluid cell's frame
+          // 1: for brick
+          if (beta < 1e-10)
+            {
+              gamma = 1.;
+              cosPhi = 1.;
+              pRest = pAbs;
+              pVecRest = pVec;
+
+              cosPhiRest = 1.;
+              boostBack = 1.;
+            }
+          // 2: for evolving medium
+          else
+            {
+              gamma  = 1./sqrt( 1. - beta*beta );
+              cosPhi = ( px*vx + py*vy + pz*vz )/( pAbs*beta );
+
+              // boost particle to the local rest frame of fluid cell
+              pRest  = pAbs*gamma*( 1. - beta*cosPhi );
+
+              pxRest = -vx*gamma*pAbs
+                      + (1.+(gamma-1.)*vx*vx/(beta*beta))*px
+                      + (gamma-1.)*vx*vy/(beta*beta)*py
+                      + (gamma-1.)*vx*vz/(beta*beta)*pz;
+              pyRest = -vy*gamma*pAbs
+                      + (1.+(gamma-1.)*vy*vy/(beta*beta))*py
+                      + (gamma-1.)*vx*vy/(beta*beta)*px
+                      + (gamma-1.)*vy*vz/(beta*beta)*pz;
+              pzRest = -vz*gamma*pAbs
+                      + (1.+(gamma-1.)*vz*vz/(beta*beta))*pz
+                      + (gamma-1.)*vx*vz/(beta*beta)*px
+                      + (gamma-1.)*vy*vz/(beta*beta)*py;
+
+	      pVecRest = FourVector ( pxRest, pyRest, pzRest, pRest );
+
+              cosPhiRest = ( pxRest*vx + pyRest*vy + pzRest*vz )/( pRest*beta );
+              boostBack = gamma*( 1. + beta*cosPhiRest );
+            }
 
 	  if (pRest < pcut) continue;
 
@@ -170,9 +194,11 @@
                              Time+deltaT );
 
 	  int process = DetermineProcess(pRest, T, deltaT, Id);
-	  VERBOSE(8)<< MAGENTA<< "Time = " << Time << " Id = " << Id << " process = " << process << " T = " << T
-               <<" pAbs = " << pAbs << " " << px << " " << py << " " << pz 
-               << " | "  << " position = " << xx << " " << yy << " " << zz;
+	  VERBOSE(8)<< MAGENTA
+               << "Time = " << Time << " Id = " << Id
+               << " process = " << process << " T = " << T
+               << " pAbs = " << pAbs << " " << px << " " << py << " " << pz 
+               << " | position = " << xx << " " << yy << " " << zz;
 
 
 	  // Do nothing for this parton at this timestep
@@ -190,22 +216,24 @@
 		  if (pRest/T < AMYpCut) return;
 
 		  // sample radiated parton's momentum
-		  k = getNewMomentumRad(pRest, T, process);
+		  kRest = getNewMomentumRad(pRest, T, process);
 		  // final state parton's momentum
-		  pNew = pRest - k;
+		  pNewRest = pRest - kRest;
 
 		  // if pNew is smaller than pcut, final state parton is
 		  // absorbed into medium
-		  if (pNew > pcut)
+		  if (pNewRest > pcut)
 		    {
-                      pVecNew.Set( px*pNew/pAbs, py*pNew/pAbs, pz*pNew/pAbs, pNew );
+                      pNew = pNewRest*boostBack;
+                      pVecNew.Set( (px/pAbs)*pNew, (py/pAbs)*pNew, (pz/pAbs)*pNew, pNew );
 		      pOut.push_back(Parton(0, Id, 0, pVecNew, xVec));
 		      pOut[pOut.size()-1].set_form_time(0.);
 		    }
 
-		  if (k > pcut)
+		  if (kRest > pcut)
 		    {
-                      kVec.Set( px*k/pAbs, py*k/pAbs, pz*k/pAbs, k );
+                      k = kRest*boostBack;
+                      kVec.Set( (px/pAbs)*k, (py/pAbs)*k, (pz/pAbs)*k, k );
 		      pOut.push_back(Parton(0, Id, 0, kVec, xVec));
 		      pOut[pOut.size()-1].set_form_time(0.);
 		    }
@@ -218,66 +246,75 @@
 		  if (pRest/T < AMYpCut) return;
 
 		  // sample radiated parton's momentum
-		  k = getNewMomentumRad(pRest, T, process);
+		  kRest = getNewMomentumRad(pRest, T, process);
 		  // final state parton's momentum
-		  pNew = pRest - k;
+		  pNewRest = pRest - kRest;
 
 		  // if pNew is smaller than pcut, final state parton is
 		  // absorbed into medium
-		  if (pNew > pcut)
+		  if (pNewRest > pcut)
 		    {
-                      pVecNew.Set( px*pNew/pAbs, py*pNew/pAbs, pz*pNew/pAbs, pNew );
+                      pNew = pNewRest*boostBack;
+                      pVecNew.Set( (px/pAbs)*pNew, (py/pAbs)*pNew, (pz/pAbs)*pNew, pNew );
 		      pOut.push_back(Parton(0, Id, 0, pVecNew, xVec));
 		      pOut[pOut.size()-1].set_form_time(0.);
 		    }
 
 		  // photon doesn't have energy threshold; No absorption into medium
 		  // However, we only keep positive energy photons
-		  if (k > 0.)
+		  if (kRest > 0.)
 		    {
-                      kVec.Set( px*k/pAbs, py*k/pAbs, pz*k/pAbs, k );
+                      k = kRest*boostBack;
+                      kVec.Set( (px/pAbs)*k, (py/pAbs)*k, (pz/pAbs)*k, k );
 		      pOut.push_back(Parton(0, Id, 0, kVec, xVec));
 		      pOut[pOut.size()-1].set_form_time(0.);
 		    }
 
 		  return;
 		}
-	      // quark scattering with quark (qq->qq)
-	      else if (process == 5)
+	      // quark scattering with either quark (qq->qq) or gluon (qg->qg)
+	      else if (process == 5 || process == 6)
 		{
 		  omega = getEnergyTransfer(pRest, T, process);
 		  q = getMomentumTransfer(pRest, omega, T, process);
-		  pVecNew = getNewMomentumElas(pVec, omega, q);
-
-		  pNew = pVecNew.t();
+		  pVecNewRest = getNewMomentumElas(pVecRest, omega, q);
+
+		  pNewRest = pVecNewRest.t();
 
 		  // if pNew is smaller than pcut, final state parton is
 		  // absorbed into medium
-		  if (pNew > pcut)
+		  if (pNewRest > pcut)
 		    {
+                      // Boost scattered particle to lab frame
+		      // 1: for brick
+		      if (beta < 1e-10)
+			{
+			  pVecNew = pVecNewRest;
+			}
+                      // 2: for evolving medium
+		      else
+			{
+			  pxNew = vx*gamma*pVecNewRest.t() 
+				 + (1.+(gamma-1.)*vx*vx/(beta*beta))*pVecNewRest.x() 
+				 + (gamma-1.)*vx*vy/(beta*beta)*pVecNewRest.y()
+				 + (gamma-1.)*vx*vz/(beta*beta)*pVecNewRest.z();
+			  pyNew = vy*gamma*pVecNewRest.t() 
+				 + (1.+(gamma-1.)*vy*vy/(beta*beta))*pVecNewRest.y()
+				 + (gamma-1.)*vx*vy/(beta*beta)*pVecNewRest.x()
+				 + (gamma-1.)*vy*vz/(beta*beta)*pVecNewRest.z();
+			  pzNew = vz*gamma*pVecNewRest.t() 
+				 + (1.+(gamma-1.)*vz*vz/(beta*beta))*pVecNewRest.z()
+				 + (gamma-1.)*vx*vz/(beta*beta)*pVecNewRest.x()
+				 + (gamma-1.)*vy*vz/(beta*beta)*pVecNewRest.y();
+			  
+			  pNew = sqrt( pxNew*pxNew + pyNew*pyNew + pzNew*pzNew );
+			  pVecNew.Set( pxNew, pyNew, pzNew, pNew );
+			}
+
 		      pOut.push_back(Parton(0, Id, 0, pVecNew, xVec));
 		      pOut[pOut.size()-1].set_form_time(0.);
 		    }
-          
-		  return;
-		}
-	      // quark scattering with gluon (qg->qg)
-	      else if (process == 6)
-		{
-		  omega = getEnergyTransfer(pRest, T, process);
-		  q = getMomentumTransfer(pRest, omega, T, process);
-		  pVecNew = getNewMomentumElas(pVec, omega, q);
-
-		  pNew = pVecNew.t();
-
-		  // if pNew is smaller than pcut, final state parton is
-		  // absorbed into medium
-		  if (pNew > pcut)
-		    {
-		      pOut.push_back(Parton(0, Id, 0, pVecNew, xVec));
-		      pOut[pOut.size()-1].set_form_time(0.);
-		    }
-          
+
 		  return;
 		}
 	      // quark converting to gluon
@@ -305,22 +342,24 @@
 		  if (pRest/T < AMYpCut) return;
 
 		  // sample radiated parton's momentum
-		  k = getNewMomentumRad(pRest, T, process);
+		  kRest = getNewMomentumRad(pRest, T, process);
 		  // final state parton's momentum
-		  pNew = pRest - k;
+		  pNewRest = pRest - kRest;
 
 		  // if pNew is smaller than pcut, final state parton is
 		  // absorbed into medium
-		  if (pNew > pcut)
+		  if (pNewRest > pcut)
 		    {
-                      pVecNew.Set( px*pNew/pAbs, py*pNew/pAbs, pz*pNew/pAbs, pNew );
+                      pNew = pNewRest*boostBack;
+                      pVecNew.Set( (px/pAbs)*pNew, (py/pAbs)*pNew, (pz/pAbs)*pNew, pNew );
 		      pOut.push_back(Parton(0, Id, 0, pVecNew, xVec));
 		      pOut[pOut.size()-1].set_form_time(0.);
 		    }
 
-		  if (k > pcut)
+		  if (kRest > pcut)
 		    {
-                      kVec.Set( px*k/pAbs, py*k/pAbs, pz*k/pAbs, k );
+                      k = kRest*boostBack;
+                      kVec.Set( (px/pAbs)*k, (py/pAbs)*k, (pz/pAbs)*k, k );
 		      pOut.push_back(Parton(0, Id, 0, kVec, xVec));
 		      pOut[pOut.size()-1].set_form_time(0.);
 		    }
@@ -333,9 +372,9 @@
 		  if (pRest/T < AMYpCut) return;
 
 		  // sample radiated parton's momentum
-		  k = getNewMomentumRad(pRest, T, process);
+		  kRest = getNewMomentumRad(pRest, T, process);
 		  // final state parton's momentum
-		  pNew = pRest - k;
+		  pNewRest = pRest - kRest;
 
 		  // choose the Id of new qqbar pair. Note that we only deal with nf = 3
 		  double r = ZeroOneDistribution(*get_mt19937_generator());
@@ -345,59 +384,68 @@
 
 		  // if pNew is smaller than pcut, final state parton is
 		  // absorbed into medium
-		  if (pNew > pcut)
+		  if (pNewRest > pcut)
 		    {
 		      // *momentum of quark is usually larger than that of anti-quark
-                      pVecNew.Set( px*pNew/pAbs, py*pNew/pAbs, pz*pNew/pAbs, pNew );
+                      pNew = pNewRest*boostBack;
+                      pVecNew.Set( (px/pAbs)*pNew, (py/pAbs)*pNew, (pz/pAbs)*pNew, pNew );
 		      pOut.push_back(Parton(0, Id, 0, pVecNew, xVec));
 		      pOut[pOut.size()-1].set_form_time(0.);
 		    }
 
-		  if (k > pcut)
+		  if (kRest > pcut)
 		    {
-                      kVec.Set( px*k/pAbs, py*k/pAbs, pz*k/pAbs, k );
+                      k = kRest*boostBack;
+                      kVec.Set( (px/pAbs)*k, (py/pAbs)*k, (pz/pAbs)*k, k );
 		      pOut.push_back(Parton(0, Id, 0, kVec, xVec));
 		      pOut[pOut.size()-1].set_form_time(0.);
 		    }
 
 		  return;
 		}
-	      // gluon scattering with quark (gq->gq)
-	      else if (process == 7)
+	      // gluon scattering with either quark (gq->gq) or gluon (gg->gg)
+	      else if (process == 7 || process == 8)
 		{
 		  omega = getEnergyTransfer(pRest, T, process);
 		  q = getMomentumTransfer(pRest, omega, T, process);
-		  pVecNew = getNewMomentumElas(pVec, omega, q);
-
-		  pNew = pVecNew.t();
+		  pVecNewRest = getNewMomentumElas(pVecRest, omega, q);
+
+		  pNewRest = pVecNewRest.t();
 
 		  // if pNew is smaller than pcut, final state parton is
 		  // absorbed into medium
-		  if (pNew > pcut)
+		  if (pNewRest > pcut)
 		    {
+                      // Boost scattered particle to lab frame
+		      // 1: for brick
+		      if (beta < 1e-10)
+			{
+			  pVecNew = pVecNewRest;
+			}
+                      // 2: for evolving medium
+		      else
+			{
+			  pxNew = vx*gamma*pVecNewRest.t() 
+				 + (1.+(gamma-1.)*vx*vx/(beta*beta))*pVecNewRest.x() 
+				 + (gamma-1.)*vx*vy/(beta*beta)*pVecNewRest.y()
+				 + (gamma-1.)*vx*vz/(beta*beta)*pVecNewRest.z();
+			  pyNew = vy*gamma*pVecNewRest.t() 
+				 + (1.+(gamma-1.)*vy*vy/(beta*beta))*pVecNewRest.y()
+				 + (gamma-1.)*vx*vy/(beta*beta)*pVecNewRest.x()
+				 + (gamma-1.)*vy*vz/(beta*beta)*pVecNewRest.z();
+			  pzNew = vz*gamma*pVecNewRest.t() 
+				 + (1.+(gamma-1.)*vz*vz/(beta*beta))*pVecNewRest.z()
+				 + (gamma-1.)*vx*vz/(beta*beta)*pVecNewRest.x()
+				 + (gamma-1.)*vy*vz/(beta*beta)*pVecNewRest.y();
+			  
+			  pNew = sqrt( pxNew*pxNew + pyNew*pyNew + pzNew*pzNew );
+			  pVecNew.Set( pxNew, pyNew, pzNew, pNew );
+			}
+
 		      pOut.push_back(Parton(0, Id, 0, pVecNew, xVec));
 		      pOut[pOut.size()-1].set_form_time(0.);
 		    }
-          
-		  return;
-		}
-	      // gluon scattering with gluon (gg->gg)
-	      else if (process == 8)
-		{
-		  omega = getEnergyTransfer(pRest, T, process);
-		  q = getMomentumTransfer(pRest, omega, T, process);
-		  pVecNew = getNewMomentumElas(pVec, omega, q);
-
-		  pNew = pVecNew.t();
-
-		  // if pNew is smaller than pcut, final state parton is
-		  // absorbed into medium
-		  if (pNew > pcut)
-		    {
-		      pOut.push_back(Parton(0, Id, 0, pVecNew, xVec));
-		      pOut[pOut.size()-1].set_form_time(0.);
-		    }
-          
+
 		  return;
 		}
 	      // gluon converting to quark
@@ -415,14 +463,6 @@
 		  return;
 		}
 	    }
-<<<<<<< HEAD
-=======
-	}
-
-      // delete check_fluid_info_ptr;
->>>>>>> 8f942e44
-
-        delete check_fluid_info_ptr;
 	}
     }
 }
@@ -1794,11 +1834,11 @@
   return areaQ;
 }
 
-Jetscape::FourVector Martini::getNewMomentumElas(Jetscape::FourVector pVec, double omega, double q)
-{
-  Jetscape::FourVector pVecNew, pVecNewTemp;
-  Jetscape::FourVector etVec, qtVec, qlVec;
-  Jetscape::FourVector r;
+FourVector Martini::getNewMomentumElas(FourVector pVec, double omega, double q)
+{
+  FourVector pVecNew, pVecNewTemp;
+  FourVector etVec, qtVec, qlVec;
+  FourVector r;
   double qt, ql;
   double cosTheta_pq;
   double pAbs=pVec.t();
