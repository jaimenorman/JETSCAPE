cmake_minimum_required(VERSION 3.0 FATAL_ERROR)
project (testJetScape)

# Fail if cmake is called in the source directory
if(CMAKE_SOURCE_DIR STREQUAL CMAKE_BINARY_DIR)
   message(FATAL_ERROR "You don't want to configure in the source directory!")
endif()

cmake_policy(SET CMP0042 NEW)

# Tell cmake where to find modules
list(APPEND CMAKE_MODULE_PATH "${CMAKE_CURRENT_LIST_DIR}/Modules")

message("Looking for ZLIB ...")
find_package(ZLIB)
if(${ZLIB_FOUND})
   message(STATUS "ZLib found")
endif()

message("Looking for HepMC ...")
find_package(HEPMC)

message("Looking for ROOT ...")
find_package(ROOT)
    
message("Looking for Pythia8 ...")
find_package(Pythia8)

message("Looking for HDF5 ...")
find_package(HDF5)
if(${HDF5_FOUND})
    include_directories(${HDF5_INCLUDE_DIRS})
    set(_hdf5_libs ${HDF5_LIBRARIES} ${HDF5_CXX_LIBRARIES} ${HDF5_HL_LIBRARIES})
endif(${HDF5_FOUND})

message("Looking for MPI ...")
find_package(MPI)
if(${MPI_FOUND})
    include_directories(${MPI_INCLUDE_PATH})
endif(${MPI_FOUND})

message("Looking for GSL ...")
find_package(GSL)
if(${GSL_FOUND})
    include_directories(${GSL_INCLUDE_DIR})
endif(${GSL_FOUND})


include_directories(${GSL_INCLUDE_DIR})

message ("Include Directories ...")

include_directories(./src ./test ./hydro ./jet ./gtl/include ./reader) #for test case ...
include_directories(./3rdparty/hydro_from_external_file)
include_directories(./3rdparty/music ./3rdparty/music/src)

if (${HEPMC_FOUND})
      include_directories(${HEPMC_INCLUDE_DIR})
      Message(STATUS "HepMC Include dir : " ${HEPMC_INCLUDE_DIR})
endif()

if (${PYTHIA8_FOUND})
      include_directories(${PYTHIA8_INCLUDE_DIR})
     Message(STATUS "Pythia8 Include dir : " ${PYTHIA8_INCLUDE_DIR})
endif()

if (${ROOT_FOUND})
    include_directories(${ROOT_INCLUDES})
    Message(STATUS "ROOT Include dir : " ${ROOT_INCLUDES})
    #Message(STATUS ${ROOT_LIBRARIES})
    
    #set(CMAKE_CXX_FLAGS "${CMAKE_CXX_FLAGS} -m64")
    #set(CMAKE_EXE_LINKER_FLAGS  "${CMAKE_EXE_LINKER_FLAGS} -m64")    
endif()

#set(CMAKE_RUNTIME_OUTPUT_DIRECTORY "./bin/")

message("Compiler and Linker flags ...")

set(CMAKE_CXX_FLAGS "${CMAKE_CXX_FLAGS} -O -fPIC -pipe -Wall -g -Wno-unused-variable -Wno-unused-private-field -Wno-reorder")

if(LINUX) 
    message( STATUS "Linux : " ${CMAKE_HOST_SYSTEM})
    set(CMAKE_CXX_FLAGS "${CMAKE_CXX_FLAGS} -std=c++11")
endif()

if (APPLE)
     message( STATUS "Apple : " ${CMAKE_HOST_SYSTEM})

     set(CMAKE_CXX_FLAGS "${CMAKE_CXX_FLAGS} -Wno-macro-redefined -std=c++11 -stdlib=libc++")
     if(${MPI_FOUND})
          set(CMAKE_CXX_COMPILE_FLAGS ${CMAKE_CXX_COMPILE_FLAGS} ${MPI_COMPILE_FLAGS})
          set(CMAKE_CXX_LINK_FLAGS ${CMAKE_CXX_LINK_FLAGS} ${MPI_LINK_FLAGS})
     endif(${MPI_FOUND})

     message(STATUS "CXX_FLAGS = " ${CMAKE_CXX_FLAGS})	
     message(STATUS "LD_FLAGS = " ${CMAKE_EXE_LINKER_FLAGS})
endif()   

# have binary in the build directory, easier to access
SET(EXECUTABLE_OUTPUT_PATH ${PROJECT_BINARY_DIR})

# Find and use Boost.
find_package(Boost 1.50 REQUIRED COMPONENTS filesystem program_options system)
include_directories(SYSTEM ${Boost_INCLUDE_DIRS})
# Search for the HDF5 C++ library.  The CMake FindHDF5 package does not work
# correctly for C++, because it will report success if it finds only the C
# library and not C++.  It also uses the rather unfortunate 'h5c++' compiler
# wrapper which sets a lot of unnecessary crap.
find_library(HDF5_CXX_LIB hdf5_cpp)
if("${HDF5_CXX_LIB}" STREQUAL "HDF5_CXX_LIB-NOTFOUND")
  message(STATUS "HDF5 C++ library not found")
else()
  message(STATUS "Found HDF5 C++ library: ${HDF5_CXX_LIB}")
  # Having found the C++ lib, also locate the header and C lib.
  find_path(HDF5_INCLUDE_DIRS H5Cpp.h)
  include_directories(SYSTEM ${HDF5_INCLUDE_DIRS})
  find_library(HDF5_C_LIB hdf5)
  # Also link to zlib for HDF5 compression.
  set(HDF5_LIBRARIES ${HDF5_CXX_LIB} ${HDF5_C_LIB} z)
  # Set preprocessor definition so HDF5 output is compiled.
  add_definitions(-DTRENTO_HDF5)
endif()

# add the library path and inclusion path of trento to jetscape
add_subdirectory(3rdparty/trento/)
include_directories("${CMAKE_SOURCE_DIR}/3rdparty/trento/src/")

# Options. Turn on with 'cmake -Dtest=ON'.
option(test "Build all tests." ON) # Makes boolean 'test' available.

# w/o not compiling library automatically
add_subdirectory(./gtl)
add_subdirectory(./src)
add_subdirectory(./hydro) #for test case fluid_dynamics ...
add_subdirectory(./jet)  #for test case jet classes …
add_subdirectory(./test)  #for test case ...
add_subdirectory(./reader)  #for test case ...
add_subdirectory(./3rdparty/hydro_from_external_file)  #for test case ...
add_subdirectory(./3rdparty/music)  #for test case ...

link_directories(./lib)

<<<<<<< HEAD
add_executable(testJetScape ./src/testJetScape.cc)
add_executable(brickTest ./src/brickTest.cc)
add_executable(readerTest ./reader/readerTest.cc)

add_executable(hydroFileTest ./src/hydroFileTest.cc)
add_executable(MUSICTest ./src/MUSICTest.cc)

add_executable(writerTest ./src/writerTest.cc)


target_link_libraries(testJetScape JetScape JetScapeHydro JetScapeTest hydroFromFile MUSIC) #for test case ...
target_link_libraries(brickTest JetScape JetScapeHydro  JetScapeTest) #for test case ...
target_link_libraries(readerTest JetScape JetScapeHydro  JetScapeReader) #for reader test case ...

target_link_libraries(hydroFileTest JetScape JetScapeHydro JetScapeTest hydroFromFile) #for test case ...
target_link_libraries(MUSICTest JetScape JetScapeHydro JetScapeTest MUSIC) #for test case ...

if (${HDF5_FOUND})
    set_target_properties (hydroFileTest PROPERTIES COMPILE_FLAGS "-DUSE_HDF5")
    target_link_libraries (hydroFileTest ${_hdf5_libs})
endif()

if (${MPI_FOUND} AND ${GSL_FOUND})
    target_link_libraries (MUSICTest ${MPI_LIBRARIES} ${GSL_LIBRARIES})
endif()

target_link_libraries(writerTest JetScape JetScapeHydro JetScapeTest) #for writer test case...


#Check how to set env variables ...
if (${ROOT_FOUND})
   target_link_libraries(testJetScape ${ROOT_LIBRARIES})
   target_link_libraries(brickTest ${ROOT_LIBRARIES})
   target_link_libraries(hydroFileTest ${ROOT_LIBRARIES})
   target_link_libraries(writerTest ${ROOT_LIBRARIES})
endif()

if (${PYTHIA8_FOUND})
   target_link_libraries(testJetScape ${PYTHIA8_LIBRARIES})
   target_link_libraries(brickTest ${PYTHIA8_LIBRARIES})
   target_link_libraries(hydroFileTest ${PYTHIA8_LIBRARIES})
   target_link_libraries(writerTest ${PYTHIA8_LIBRARIES})
   message( ${PYTHIA8_LIBRARIES} )
=======
# Don't compile tests modules if test is not switched on
if (test)
  # add gtest for the unit test# 
  add_subdirectory("${CMAKE_SOURCE_DIR}/3rdparty/googletest/")
  enable_testing()
  # Include the gtest library. gtest_SOURCE_DIR is available due to
  # 'project(gtest)' above.
  include_directories(${gtest_SOURCE_DIR}/include ${gtest_SOURCE_DIR})

  add_executable(testJetScape ./src/testJetScape.cc)
  add_executable(brickTest ./src/brickTest.cc)
  add_executable(readerTest ./reader/readerTest.cc)
  
  target_link_libraries(testJetScape JetScape JetScapeHydro JetScapeTest) #for test case ...
  target_link_libraries(brickTest JetScape JetScapeHydro  JetScapeTest) #for test case ...
  target_link_libraries(readerTest JetScape JetScapeHydro  JetScapeReader) #for reader test case ...
  #Check how to set env variables ...
  if (${ROOT_FOUND})
     target_link_libraries(testJetScape ${ROOT_LIBRARIES})
     target_link_libraries(brickTest ${ROOT_LIBRARIES})
  endif()
  
  if (${PYTHIA8_FOUND})
     target_link_libraries(testJetScape ${PYTHIA8_LIBRARIES})
     target_link_libraries(brickTest ${PYTHIA8_LIBRARIES})
     message( ${PYTHIA8_LIBRARIES} )
  endif()

  #add_executable(testJS ./src/testJetScape.cc)
  #target_link_libraries(testJS JetScape)
>>>>>>> 674bdeb1
endif()


# -----------------------------------------------------------
    
#set(LIBS ${LIBS} ${ROOT_LIBRARIES})
#However, the file(GLOB...) allows for wildcard additions:
#file(GLOB SOURCES "src/*.cpp")<|MERGE_RESOLUTION|>--- conflicted
+++ resolved
@@ -141,7 +141,7 @@
 
 link_directories(./lib)
 
-<<<<<<< HEAD
+
 add_executable(testJetScape ./src/testJetScape.cc)
 add_executable(brickTest ./src/brickTest.cc)
 add_executable(readerTest ./reader/readerTest.cc)
@@ -185,7 +185,7 @@
    target_link_libraries(hydroFileTest ${PYTHIA8_LIBRARIES})
    target_link_libraries(writerTest ${PYTHIA8_LIBRARIES})
    message( ${PYTHIA8_LIBRARIES} )
-=======
+
 # Don't compile tests modules if test is not switched on
 if (test)
   # add gtest for the unit test# 
@@ -194,29 +194,6 @@
   # Include the gtest library. gtest_SOURCE_DIR is available due to
   # 'project(gtest)' above.
   include_directories(${gtest_SOURCE_DIR}/include ${gtest_SOURCE_DIR})
-
-  add_executable(testJetScape ./src/testJetScape.cc)
-  add_executable(brickTest ./src/brickTest.cc)
-  add_executable(readerTest ./reader/readerTest.cc)
-  
-  target_link_libraries(testJetScape JetScape JetScapeHydro JetScapeTest) #for test case ...
-  target_link_libraries(brickTest JetScape JetScapeHydro  JetScapeTest) #for test case ...
-  target_link_libraries(readerTest JetScape JetScapeHydro  JetScapeReader) #for reader test case ...
-  #Check how to set env variables ...
-  if (${ROOT_FOUND})
-     target_link_libraries(testJetScape ${ROOT_LIBRARIES})
-     target_link_libraries(brickTest ${ROOT_LIBRARIES})
-  endif()
-  
-  if (${PYTHIA8_FOUND})
-     target_link_libraries(testJetScape ${PYTHIA8_LIBRARIES})
-     target_link_libraries(brickTest ${PYTHIA8_LIBRARIES})
-     message( ${PYTHIA8_LIBRARIES} )
-  endif()
-
-  #add_executable(testJS ./src/testJetScape.cc)
-  #target_link_libraries(testJS JetScape)
->>>>>>> 674bdeb1
 endif()
 
 
