/*******************************************************************************
 * Copyright (c) The JETSCAPE Collaboration, 2018
 *
 * Modular, task-based framework for simulating all aspects of heavy-ion collisions
 * 
 * For the list of contributors see AUTHORS.
 *
 * Report issues at https://github.com/JETSCAPE/JETSCAPE/issues
 *
 * or via email to bugs.jetscape@gmail.com
 *
 * Distributed under the GNU General Public License 3.0 (GPLv3 or later).
 * See COPYING for details.
 ******************************************************************************/
// This is a general basic class for hydrodynamics

#ifndef FLUIDDYNAMICS_H
#define FLUIDDYNAMICS_H

#include <memory>
#include <vector>
#include <cstring>
#include <stdexcept>
#include <cmath>
#include <iostream>

#include "InitialState.h"
#include "JetScapeModuleBase.h"
#include "tinyxml2.h"
#include "PreequilibriumDynamics.h"
#include "RealType.h"
#include "FluidCellInfo.h"
#include "SurfaceCellInfo.h"
#include "FluidEvolutionHistory.h"

namespace Jetscape {

/// Flags for hydrodynamics status.  
enum HydroStatus {NOT_START, INITIALIZED, EVOLVING, FINISHED, ERROR};

/** A helper class for hydro parameters file name.*/
class Parameter {
 public:
    char* hydro_input_filename;
};


class FluidDynamics : public JetScapeModuleBase {
 protected:
    // record hydro start and end proper time [fm/c]
    Jetscape::real hydro_tau_0, hydro_tau_max;
    // record hydro freeze out temperature [GeV]
    Jetscape::real hydro_freeze_out_temperature;
    // record hydro running status
    HydroStatus hydro_status;

    // add initial state shared pointer
    /** A pointer of type InitialState class.
     */
    std::shared_ptr<InitialState> ini;
    std::shared_ptr<PreequilibriumDynamics> pre_eq_ptr;

<<<<<<< HEAD
  private:
      bool GetHydroSourceConnected;
=======
    double eta;
    Parameter parameter_list;
    tinyxml2::XMLElement *fd;
    
    // How to store this data? In memory or hard disk?
    // 3D hydro may eat out the memory,
    // for large dataset, std::deque is better than std::vector.
    /** Stores the evolution history. */
    EvolutionHistory bulk_info;
>>>>>>> 1537700f

 public:
    /** Default constructor. task ID as "FluidDynamics",  
        eta is initialized to -99.99.
    */  
    FluidDynamics();
    
    /** Standard constructor to create a Fluid Dynamics task. Sets the task ID as "FluidDynamics", and the value of rapidity (eta) to -99.99. 
	@param m_name is a name of the control XML file which contains the input parameters under the tag <Hydro>.
    */
    FluidDynamics(string m_name);
    
    /** Default destructor. */
    virtual ~FluidDynamics();
    
    /** Reads the input parameters from the XML file under the tag <Hydro>. Uses JetScapeSingnalManager Instance to retrive the Initial State Physics information. Calls InitializeHydro(parameter_list) and InitTask(); This explicit call can be used for actual initialization of modules such as @a Brick, @a MpiMusic, or @a OSU-HYDRO if attached as a @a polymorphic class. It also initializes the tasks within the current module.   
	@sa Read about @a polymorphism in C++.
    */
    virtual void Init();
    
    /** Calls EvolveHydro(); This explicit call can be used for actual execution of hydrodynamic evolution defined in the modules such as @a Brick, @a MpiMusic, or @a OSU-HYDRO if attached as a @a polymorphic class. It also execute the tasks within the current module.
	@sa Read about @a polymorphism in C++.
    */
    virtual void Exec();
    
<<<<<<< HEAD
    /// slots for "jet" signals (future)
    virtual void UpdateEnergyDeposit(int t, double edop);
    /// slots for "jet" signals (future)
    virtual void GetEnergyDensity(int t,double& edensity);
    
    /// slots for "jet" signals
    sigslot::signal2<Jetscape::real, Jetscape::real&, multi_threaded_local> GetHydroSource;
    void CreateSignalSlots();
    void SetGetHydroSourceConnected(bool m_GetHydroSourceConnected) {
        GetHydroSourceConnected = m_GetHydroSourceConnected;
    }
    bool GetGetHydroSourceConnected() const {return(GetHydroSourceConnected);}
=======
>>>>>>> 1537700f

    /** @return parameter_list A pointer to the class Parameter which contains a file name for the fluid dynamics task.
	@sa Implementation of the class Parameter.
    */
    Parameter& GetParameterList() {return(parameter_list);}
  
    /** Collect header information for writer modules
	@param w is a pointer of type JetScapeWrite class.
    */
    virtual void CollectHeader( weak_ptr<JetScapeWriter> w );
    
    /** Generated event plane angle
	To be overwritten by implementations that have such information.
    */
    virtual double GetEventPlaneAngle() {return(-999);}
    
    /** It stores the temperature of the fluid cell at location (t or tau,x,y,z or eta) into an input variable "mT". It can be overridden by modules attached to the FluidDynamics class.
	@param t  tau or t coordinate.
	@param x  space x coordinate. 
	@param y  space y coordinate.
	@param z  rapidity eta or space z coordinate.
	@param mT temperature.
    */
    virtual void GetTemperature(double t, double x, double y, double z,
                                double &mT) {
        mT = GetTemperature(t,x,y,z);
    }

    /** It calls GetHydroInfo(t,x,y,z,fCell) to retrieve the properties of the fluid cell at location (t or tau,x,y,z or eta). It can be overridden by modules attached to the FluidDynamics class. 
	@param t  tau or t coordinate.
	@param x  space x coordinate.      
	@param y  space y coordinate.       
	@param z  rapidity eta or space z coordinate.
	@param fCell A pointer of type FluidCellInfo class.  
    */
    virtual void GetHydroCell(double t, double x, double y, double z,
                              std::unique_ptr<FluidCellInfo>& fCell) {
        GetHydroInfo(t, x, y, z, fCell);
    } 

    /** @return A pointer to the XML elements. Such XML elements are the input parameters stored in an XML file under the tag <Hydro>.
     */
    tinyxml2::XMLElement* GetHydroXML() {return(fd);}

    // currently we have no standard for passing configurations 
    // pure virtual function; to be implemented by users
    // should make it easy to save evolution history to bulk_info
    /** Default function to initialize the hydrodynamics. It can be overridden by different modules. 
	@param parameter_list An object of the class Parameter. */
    virtual void InitializeHydro(Parameter parameter_list) {};
    
    /** Default function to evolve the hydrodynamics. It can be overridden by different modules. */
    virtual void EvolveHydro() {};
    

    /** @return Status of the hydrodynamics (NOT_START, INITIALIZED, EVOLVING, FINISHED, ERROR). */
    int GetHydroStatus() const {return(hydro_status);}

    void StoreHydroEvolutionHistory(
                        std::unique_ptr<FluidCellInfo>& fluid_cell_info_ptr) {
        bulk_info.data.push_back(*fluid_cell_info_ptr);
    }

    /** @return Start time (or tau) for hydrodynamic evolution.
     */
    Jetscape::real GetHydroStartTime() const {return(hydro_tau_0);}

    /** @return End time (or tau) for hydrodynamic evolution.
     */
    Jetscape::real GetHydroEndTime() const {return(hydro_tau_max);}
    /** @return Freeze-out temperature.
     */
    Jetscape::real GetHydroFreezeOutTemperature() const {
        return(hydro_freeze_out_temperature);
    }

    /** Retrieves the hydro information at a given space-time point.
     * It throws a InvalidSpaceTimeRange message when
     * (t or tau, x, y, z or eta) is out of the evolution history range. 
     @param time Time or tau coordinate. 
     @param x Space coordinate.
     @param y Space coordinate.
     @param z Space or eta coordinate.
     @param fluid_cell_info_ptr A pointer to the FluidCellInfo class.
    */
    virtual void GetHydroInfo(
        Jetscape::real t, Jetscape::real x, Jetscape::real y, Jetscape::real z,
        std::unique_ptr<FluidCellInfo>& fluid_cell_info_ptr) {
        if (hydro_status != FINISHED || bulk_info.data.size() == 0) {
	        throw std::runtime_error("Hydro evolution is not finished "
				                     "or EvolutionHistory is empty");
        }
        // judge whether to use 2D interpolation or 3D interpolation
        if (!bulk_info.tau_eta_is_tz) {
	        Jetscape::real tau = std::sqrt(t * t - z * z);
	        Jetscape::real eta = 0.5 * (std::log(t + z) - std::log(t - z));
	        bulk_info.CheckInRange(tau, x, y, eta);
	        //return bulk_info.get(tau, x, y, eta);
        } else {
	        bulk_info.CheckInRange(t, x, y, z);
	        //return bulk_info.get(t, x, y, z);
        }
    }

    // this function print out the information of the fluid cell to the screen
    /** It prints out the information of the fluid cell.
	@param fluid_cell_info_ptr A pointer to FluidCellInfor class.
    */
    void PrintFluidCellInformation(FluidCellInfo* fluid_cell_info_ptr);

    // this function returns hypersurface for Cooper-Frye or recombination
    // the detailed implementation is left to the hydro developper
    /** @return Default function to get the hypersurface for Cooper-Frye or recombination model. It can overridden by different modules.
     */
    virtual void GetHyperSurface(Jetscape::real T_cut,
                                 SurfaceCellInfo* surface_list_ptr) {};

    // all the following functions will call function GetHydroInfo()
    // to get thermaldynamic and dynamical information at a space-time point
    // (time, x, y, z)

    /** @return Energy density at point (t or tau, x, y, z or eta)
        @param time Time or tau coordinate.
        @param x Space coordinate.
        @param y Space coordinate. 
        @param z Space or eta coordinate.
    */
    virtual Jetscape::real GetEnergyDensity(
                Jetscape::real time, Jetscape::real x,
                Jetscape::real y, Jetscape::real z);

    /** @return Entropy density at point (t or tau, x, y, z or eta)
        @param time Time or tau coordinate.
        @param x Space coordinate.
        @param y Space coordinate. 
        @param z Space or eta coordinate.
    */
    virtual Jetscape::real GetEntropyDensity(
                Jetscape::real time, Jetscape::real x,
                Jetscape::real y, Jetscape::real z);

    /** @return Temperature at point (t or tau, x, y, z or eta)
	@param time Time or tau coordinate.
        @param x Space coordinate.
        @param y Space coordinate.
        @param z Space or eta coordinate.
    */
    virtual Jetscape::real GetTemperature(
                Jetscape::real time, Jetscape::real x,
                Jetscape::real y, Jetscape::real z);

    /** @return Fraction of quark gluon plasma assuming medium is in QGP+HRG phase at point (t or tau, x, y, z or eta).
	@param time Time or tau coordinate.
        @param x Space coordinate.
        @param y Space coordinate.
        @param z Space or eta coordinate.
    */
    virtual Jetscape::real GetQgpFraction(
                Jetscape::real time, Jetscape::real x,
                Jetscape::real y, Jetscape::real z);

    // These have no default implementation
    // /** @return 3-component (vx,vy,vz) fluid velocity at point (t or tau, x, y, z or eta).
    //     @param time Time or tau coordinate.
    //     @param x Space coordinate.
    //     @param y Space coordinate.
    //     @param z Space or eta coordinate.
    // */
    // virtual real3 Get3FluidVelocity(Jetscape::real time, Jetscape::real x, Jetscape::real y, Jetscape::real z)=0;

    // /** @return 4-component fluid velocity at point (t or tau, x, y, zor eta).
    //     @param time Time or tau coordinate.
    //     @param x Space coordinate.
    //     @param y Space coordinate.
    //     @param z Space or eta coordinate. 
    // */
    // virtual real4 Get4FluidVelocity(Jetscape::real time, Jetscape::real x, Jetscape::real y, Jetscape::real z);

    // /** @return Net baryon density at point (t or tau, x, y, z or eta).
    //     @param time Time or tau coordinate.
    //     @param x Space coordinate.
    //     @param y Space coordinate.
    //     @param z Space or eta coordinate. 
    // */
    // virtual Jetscape::real GetNetBaryonDensity(Jetscape::real time, Jetscape::real x, Jetscape::real y, Jetscape::real z);

    // /** @return Net charge density at point (t or tau, x, y, z or eta).
    // 	@param time Time or tau coordinate.
    // 	@param x Space coordinate.
    // 	@param y Space coordinate.
    // 	@param z Space or eta coordinate.
    // */
    // virtual Jetscape::real GetNetChargeDensity(Jetscape::real time, Jetscape::real x, Jetscape::real y, Jetscape::real z);
    
    /// slots for "jet" signals (future)
    virtual void UpdateEnergyDeposit(int t, double edop);
    /// slots for "jet" signals (future)
    virtual void GetEnergyDensity(int t,double& edensity);

}; // end class FluidDynamics
  
} // end namespace Jetscape

#endif  // FLUIDDYNAMICS_H<|MERGE_RESOLUTION|>--- conflicted
+++ resolved
@@ -60,10 +60,6 @@
     std::shared_ptr<InitialState> ini;
     std::shared_ptr<PreequilibriumDynamics> pre_eq_ptr;
 
-<<<<<<< HEAD
-  private:
-      bool GetHydroSourceConnected;
-=======
     double eta;
     Parameter parameter_list;
     tinyxml2::XMLElement *fd;
@@ -73,7 +69,6 @@
     // for large dataset, std::deque is better than std::vector.
     /** Stores the evolution history. */
     EvolutionHistory bulk_info;
->>>>>>> 1537700f
 
  public:
     /** Default constructor. task ID as "FluidDynamics",  
@@ -99,27 +94,13 @@
     */
     virtual void Exec();
     
-<<<<<<< HEAD
-    /// slots for "jet" signals (future)
-    virtual void UpdateEnergyDeposit(int t, double edop);
-    /// slots for "jet" signals (future)
-    virtual void GetEnergyDensity(int t,double& edensity);
-    
-    /// slots for "jet" signals
-    sigslot::signal2<Jetscape::real, Jetscape::real&, multi_threaded_local> GetHydroSource;
-    void CreateSignalSlots();
-    void SetGetHydroSourceConnected(bool m_GetHydroSourceConnected) {
-        GetHydroSourceConnected = m_GetHydroSourceConnected;
-    }
-    bool GetGetHydroSourceConnected() const {return(GetHydroSourceConnected);}
-=======
->>>>>>> 1537700f
-
     /** @return parameter_list A pointer to the class Parameter which contains a file name for the fluid dynamics task.
 	@sa Implementation of the class Parameter.
     */
     Parameter& GetParameterList() {return(parameter_list);}
   
+    void CreateSignalSlots();
+
     /** Collect header information for writer modules
 	@param w is a pointer of type JetScapeWrite class.
     */
