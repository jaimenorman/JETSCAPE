/*******************************************************************************
 * Copyright (c) The JETSCAPE Collaboration, 2018
 *
 * Modular, task-based framework for simulating all aspects of heavy-ion collisions
 * 
 * For the list of contributors see AUTHORS.
 *
 * Report issues at https://github.com/JETSCAPE/JETSCAPE/issues
 *
 * or via email to bugs.jetscape@gmail.com
 *
 * Distributed under the GNU General Public License 3.0 (GPLv3 or later).
 * See COPYING for details.
 ******************************************************************************/
// This is a general basic class for hydrodynamics

#ifndef FLUIDDYNAMICS_H
#define FLUIDDYNAMICS_H

#include <memory>
#include <vector>
#include <array>
#include <cstring>
#include <stdexcept>
#include <cmath>
#include <iostream>
#include <map>

#include "InitialState.h"
#include "JetScapeModuleBase.h"
#include "tinyxml2.h"
#include "PreequilibriumDynamics.h"
#include "RealType.h"
#include "FluidCellInfo.h"
#include "FluidEvolutionHistory.h"
#include "LiquefierBase.h"
#include "SurfaceCellInfo.h"

namespace Jetscape {

/// Flags for hydrodynamics status.  
enum HydroStatus {NOT_START, INITIALIZED, EVOLVING, FINISHED, ERROR};

/** A helper class for hydro parameters file name.*/
class Parameter {
 public:
    char* hydro_input_filename;
};


class FluidDynamics : public JetScapeModuleBase {
 protected:
    // record hydro start and end proper time [fm/c]
    Jetscape::real hydro_tau_0, hydro_tau_max;
    // record hydro freeze out temperature [GeV]
    Jetscape::real hydro_freeze_out_temperature;
    // record hydro running status
    HydroStatus hydro_status;

    // add initial state shared pointer
    /** A pointer of type InitialState class.
     */
    std::shared_ptr<InitialState> ini;
    std::shared_ptr<PreequilibriumDynamics> pre_eq_ptr;

    double eta;
    Parameter parameter_list;
    tinyxml2::XMLElement *fd;
    
    // How to store this data? In memory or hard disk?
    // 3D hydro may eat out the memory,
    // for large dataset, std::deque is better than std::vector.
    /** Stores the evolution history. */
    EvolutionHistory bulk_info;

    std::weak_ptr<LiquefierBase> liquefier_ptr;

 public:
    /** Default constructor. task ID as "FluidDynamics",  
        eta is initialized to -99.99.
    */  
    FluidDynamics();
    
    /** Standard constructor to create a Fluid Dynamics task. Sets the task ID as "FluidDynamics", and the value of rapidity (eta) to -99.99. 
	@param m_name is a name of the control XML file which contains the input parameters under the tag <Hydro>.
    */
    FluidDynamics(string m_name);
    
    /** Default destructor. */
    virtual ~FluidDynamics();
    
    /** Reads the input parameters from the XML file under the tag <Hydro>. Uses JetScapeSingnalManager Instance to retrive the Initial State Physics information. Calls InitializeHydro(parameter_list) and InitTask(); This explicit call can be used for actual initialization of modules such as @a Brick, @a MpiMusic, or @a OSU-HYDRO if attached as a @a polymorphic class. It also initializes the tasks within the current module.   
	@sa Read about @a polymorphism in C++.
    */
    virtual void Init();
    
    /** Calls EvolveHydro(); This explicit call can be used for actual execution of hydrodynamic evolution defined in the modules such as @a Brick, @a MpiMusic, or @a OSU-HYDRO if attached as a @a polymorphic class. It also execute the tasks within the current module.
	@sa Read about @a polymorphism in C++.
    */
    virtual void Exec();

    virtual void Clear();
    
    /** @return parameter_list A pointer to the class Parameter which contains a file name for the fluid dynamics task.
	@sa Implementation of the class Parameter.
    */
    Parameter& GetParameterList() {return(parameter_list);}
  
    /** Collect header information for writer modules
	@param w is a pointer of type JetScapeWrite class.
    */
    virtual void CollectHeader( weak_ptr<JetScapeWriter> w );
    
    /** Generated event plane angle
	To be overwritten by implementations that have such information.
    */
    virtual double GetEventPlaneAngle() {return(-999);}
    
    /** It stores the temperature of the fluid cell at location (t or tau,x,y,z or eta) into an input variable "mT". It can be overridden by modules attached to the FluidDynamics class.
	@param t  tau or t coordinate.
	@param x  space x coordinate. 
	@param y  space y coordinate.
	@param z  rapidity eta or space z coordinate.
	@param mT temperature.
    */
    virtual void GetTemperature(double t, double x, double y, double z,
                                double &mT) {
        mT = GetTemperature(t,x,y,z);
    }

    /** It calls GetHydroInfo(t,x,y,z,fCell) to retrieve the properties of the fluid cell at location (t or tau,x,y,z or eta). It can be overridden by modules attached to the FluidDynamics class. 
	@param t  tau or t coordinate.
	@param x  space x coordinate.      
	@param y  space y coordinate.       
	@param z  rapidity eta or space z coordinate.
	@param fCell A pointer of type FluidCellInfo class.  
    */
    virtual void GetHydroCell(double t, double x, double y, double z,
                              std::unique_ptr<FluidCellInfo>& fCell) {
        GetHydroInfo(t, x, y, z, fCell);
    } 

    /** @return A pointer to the XML elements. Such XML elements are the input parameters stored in an XML file under the tag <Hydro>.
     */
    tinyxml2::XMLElement* GetHydroXML() {return(fd);}

    // currently we have no standard for passing configurations 
    // pure virtual function; to be implemented by users
    // should make it easy to save evolution history to bulk_info
    /** Default function to initialize the hydrodynamics. It can be overridden by different modules. 
	@param parameter_list An object of the class Parameter. */
    virtual void InitializeHydro(Parameter parameter_list) {};
    
    /** Default function to evolve the hydrodynamics. It can be overridden by different modules. */
    virtual void EvolveHydro() {};
    

    /** @return Status of the hydrodynamics (NOT_START, INITIALIZED, EVOLVING, FINISHED, ERROR). */
    int GetHydroStatus() const {return(hydro_status);}

    void StoreHydroEvolutionHistory(
                        std::unique_ptr<FluidCellInfo>& fluid_cell_info_ptr) {
        bulk_info.data.push_back(*fluid_cell_info_ptr);
    }

    void clear_up_evolution_data() {bulk_info.clear_up_evolution_data();}

    /** @return Start time (or tau) for hydrodynamic evolution.
     */
    Jetscape::real GetHydroStartTime() const {return(hydro_tau_0);}

    /** @return End time (or tau) for hydrodynamic evolution.
     */
    Jetscape::real GetHydroEndTime() const {return(hydro_tau_max);}
    /** @return Freeze-out temperature.
     */
    Jetscape::real GetHydroFreezeOutTemperature() const {
        return(hydro_freeze_out_temperature);
    }

    /** Retrieves the hydro information at a given space-time point.
     * It throws a InvalidSpaceTimeRange message when
     * (t or tau, x, y, z or eta) is out of the evolution history range. 
     @param time Time or tau coordinate. 
     @param x Space coordinate.
     @param y Space coordinate.
     @param z Space or eta coordinate.
     @param fluid_cell_info_ptr A pointer to the FluidCellInfo class.
    */
    virtual void GetHydroInfo(
        Jetscape::real t, Jetscape::real x, Jetscape::real y, Jetscape::real z,
        std::unique_ptr<FluidCellInfo>& fluid_cell_info_ptr) {
        if (hydro_status != FINISHED || bulk_info.data.size() == 0) {
	        throw std::runtime_error("Hydro evolution is not finished "
				                     "or EvolutionHistory is empty");
        }
        // judge whether to use 2D interpolation or 3D interpolation
        if (!bulk_info.tau_eta_is_tz) {
	        Jetscape::real tau = std::sqrt(t * t - z * z);
	        Jetscape::real eta = 0.5 * (std::log(t + z) - std::log(t - z));
	        bulk_info.CheckInRange(tau, x, y, eta);
	        //return bulk_info.get(tau, x, y, eta);
        } else {
	        bulk_info.CheckInRange(t, x, y, z);
	        //return bulk_info.get(t, x, y, z);
        }
    }

    // this function print out the information of the fluid cell to the screen
    /** It prints out the information of the fluid cell.
	@param fluid_cell_info_ptr A pointer to FluidCellInfor class.
    */
    void PrintFluidCellInformation(FluidCellInfo* fluid_cell_info_ptr);

    // this function returns hypersurface for Cooper-Frye or recombination
    // the detailed implementation is left to the hydro developper
    /** @return Default function to get the hypersurface for Cooper-Frye or recombination model. It can overridden by different modules.
     */
    std::vector<SurfaceCellInfo> FindAConstantTemperatureSurface(
                                                        Jetscape::real T_sw);

    // all the following functions will call function GetHydroInfo()
    // to get thermaldynamic and dynamical information at a space-time point
    // (time, x, y, z)

    /** @return Energy density at point (t or tau, x, y, z or eta)
        @param time Time or tau coordinate.
        @param x Space coordinate.
        @param y Space coordinate. 
        @param z Space or eta coordinate.
    */
    virtual Jetscape::real GetEnergyDensity(
                Jetscape::real time, Jetscape::real x,
                Jetscape::real y, Jetscape::real z);

    /** @return Entropy density at point (t or tau, x, y, z or eta)
        @param time Time or tau coordinate.
        @param x Space coordinate.
        @param y Space coordinate. 
        @param z Space or eta coordinate.
    */
    virtual Jetscape::real GetEntropyDensity(
                Jetscape::real time, Jetscape::real x,
                Jetscape::real y, Jetscape::real z);

    /** @return Temperature at point (t or tau, x, y, z or eta)
	@param time Time or tau coordinate.
        @param x Space coordinate.
        @param y Space coordinate.
        @param z Space or eta coordinate.
    */
    virtual Jetscape::real GetTemperature(
                Jetscape::real time, Jetscape::real x,
                Jetscape::real y, Jetscape::real z);

    /** @return Fraction of quark gluon plasma assuming medium is in QGP+HRG phase at point (t or tau, x, y, z or eta).
	@param time Time or tau coordinate.
        @param x Space coordinate.
        @param y Space coordinate.
        @param z Space or eta coordinate.
    */
    virtual Jetscape::real GetQgpFraction(
                Jetscape::real time, Jetscape::real x,
                Jetscape::real y, Jetscape::real z);

    // These have no default implementation
    // /** @return 3-component (vx,vy,vz) fluid velocity at point (t or tau, x, y, z or eta).
    //     @param time Time or tau coordinate.
    //     @param x Space coordinate.
    //     @param y Space coordinate.
    //     @param z Space or eta coordinate.
    // */
    // virtual real3 Get3FluidVelocity(Jetscape::real time, Jetscape::real x, Jetscape::real y, Jetscape::real z)=0;

    // /** @return 4-component fluid velocity at point (t or tau, x, y, zor eta).
    //     @param time Time or tau coordinate.
    //     @param x Space coordinate.
    //     @param y Space coordinate.
    //     @param z Space or eta coordinate. 
    // */
    // virtual real4 Get4FluidVelocity(Jetscape::real time, Jetscape::real x, Jetscape::real y, Jetscape::real z);

    // /** @return Net baryon density at point (t or tau, x, y, z or eta).
    //     @param time Time or tau coordinate.
    //     @param x Space coordinate.
    //     @param y Space coordinate.
    //     @param z Space or eta coordinate. 
    // */
    // virtual Jetscape::real GetNetBaryonDensity(Jetscape::real time, Jetscape::real x, Jetscape::real y, Jetscape::real z);

    // /** @return Net charge density at point (t or tau, x, y, z or eta).
    // 	@param time Time or tau coordinate.
    // 	@param x Space coordinate.
    // 	@param y Space coordinate.
    // 	@param z Space or eta coordinate.
    // */
    // virtual Jetscape::real GetNetChargeDensity(Jetscape::real time, Jetscape::real x, Jetscape::real y, Jetscape::real z);
    
<<<<<<< HEAD
    virtual void add_a_liqueifier(
                            std::shared_ptr<LiquefierBase> new_liqueifier) {
        liquefier_ptr = new_liqueifier;
=======
    virtual void add_a_liquefier(
                            std::shared_ptr<LiquefierBase> new_liquefier) {
        liquefier_ptr = new_liquefier;
>>>>>>> bcaf3cdd
    }

    void get_source_term(Jetscape::real tau, Jetscape::real x,
                         Jetscape::real y, Jetscape::real eta,
                         std::array<Jetscape::real, 4> jmu) const;

    /// slots for "jet" signals (future)
    virtual void UpdateEnergyDeposit(int t, double edop);
    /// slots for "jet" signals (future)
    virtual void GetEnergyDensity(int t, double& edensity) {edensity = 0.0;}

}; // end class FluidDynamics
  
} // end namespace Jetscape

#endif  // FLUIDDYNAMICS_H<|MERGE_RESOLUTION|>--- conflicted
+++ resolved
@@ -28,7 +28,6 @@
 
 #include "InitialState.h"
 #include "JetScapeModuleBase.h"
-#include "tinyxml2.h"
 #include "PreequilibriumDynamics.h"
 #include "RealType.h"
 #include "FluidCellInfo.h"
@@ -65,7 +64,6 @@
 
     double eta;
     Parameter parameter_list;
-    tinyxml2::XMLElement *fd;
     
     // How to store this data? In memory or hard disk?
     // 3D hydro may eat out the memory,
@@ -80,11 +78,6 @@
         eta is initialized to -99.99.
     */  
     FluidDynamics();
-    
-    /** Standard constructor to create a Fluid Dynamics task. Sets the task ID as "FluidDynamics", and the value of rapidity (eta) to -99.99. 
-	@param m_name is a name of the control XML file which contains the input parameters under the tag <Hydro>.
-    */
-    FluidDynamics(string m_name);
     
     /** Default destructor. */
     virtual ~FluidDynamics();
@@ -138,11 +131,7 @@
     virtual void GetHydroCell(double t, double x, double y, double z,
                               std::unique_ptr<FluidCellInfo>& fCell) {
         GetHydroInfo(t, x, y, z, fCell);
-    } 
-
-    /** @return A pointer to the XML elements. Such XML elements are the input parameters stored in an XML file under the tag <Hydro>.
-     */
-    tinyxml2::XMLElement* GetHydroXML() {return(fd);}
+    }
 
     // currently we have no standard for passing configurations 
     // pure virtual function; to be implemented by users
@@ -296,15 +285,9 @@
     // */
     // virtual Jetscape::real GetNetChargeDensity(Jetscape::real time, Jetscape::real x, Jetscape::real y, Jetscape::real z);
     
-<<<<<<< HEAD
-    virtual void add_a_liqueifier(
-                            std::shared_ptr<LiquefierBase> new_liqueifier) {
-        liquefier_ptr = new_liqueifier;
-=======
     virtual void add_a_liquefier(
                             std::shared_ptr<LiquefierBase> new_liquefier) {
         liquefier_ptr = new_liquefier;
->>>>>>> bcaf3cdd
     }
 
     void get_source_term(Jetscape::real tau, Jetscape::real x,
