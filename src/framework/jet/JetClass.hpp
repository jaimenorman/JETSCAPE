//
//  JetClass.hpp
//  
//
//  Created by Abhijit Majumder on 10/6/16.
//
//

#ifndef JetClass_hpp
#define JetClass_hpp

#include <stdio.h>
#include <math.h>
#include "JetScapeParticles.hpp"
#include "constants.h"
#include "four_vector.hpp"
#include "fjcore.hh"

#include <vector>
#include <iostream>
#include <sstream>
#include <iomanip>

using std::ostream;

namespace Jetscape {


  // class Parton;
class Vertex;
class FourVector;

/**************************************************************************************************/

//  JET CLASS

/*************************************************************************************************/

//dummy for now figure out after graph strcuture ...

class Jet
{
  Jet() {};
  ~Jet() {};
};


/**************************************************************************************************/

<<<<<<< HEAD
//  PARTON CLASS

/*************************************************************************************************/

class Parton : public fjcore::PseudoJet
{

public:

  Parton() : PseudoJet() {};
  Parton (int label, int id, int stat, double p[4], double x[4]);
  Parton (int label, int id, int stat, double pt, double eta, double phi, double e);
  Parton (int label, int id, int stat, double pt, double eta, double phi, double e, double x[4]);
  Parton (const Parton& srp);
	  
  virtual ~Parton();
  
    void clear()
    {
        plabel_ = 0;
        pid_ = 0;
        pstat_ = 0;        
    }
    
    void set_label(int label)
    {
        plabel_ = label;
    };

    void set_id(int id)
    {
        pid_ = id;
    };
    
    void set_stat(int stat)
    {
        pstat_ = stat;
    };

  // from PseudoJet ... (well keep for now);
    void set_mass(double mass_input)
    {
        mass_ = mass_input;
    };
    
    void set_p(double p[4])
    {
      p_in_ = FourVector(p);
        //FourVector p_in_(p); // error: creates new vector and hence not accessible via class p_in_
      //reset_momentum(p[0],p[1],p[2],p[3]);
    };

  // not needed in graph structure
  
    void set_x(double x[4])
    {
      //FourVector
	  x_in_.Set(x);
    };
 
    void set_mean_form_time ()
    {
        //mean_form_time_ = (this->e()+this->pl())*std::sqrt(2.0)/t_;
        mean_form_time_ = 2.0*this->e()/t_;
    };
    

    void set_form_time(double form_time)
    {
        form_time_ = form_time;
    };
    
    void initialize_form_time()
    {
        form_time_ = -0.1;
    }
    
    void set_t_max(double t_max)
    {
        t_max_ = t_max;
    }
    
    void set_t(double t)
    {
        t_ = t;
    }; ///< virtuality of particle

    
    void init_jet_v()
    {
        jet_v_ = FourVector();
    }
    
    void set_jet_v(double v[4])
    {
        jet_v_ =FourVector(v);
    }
    
 //  end setters
    
 //  start getters
    
    double form_time()
    {
        return(form_time_);
    };
    
    const int pid()
    {
        return(pid_);
    };
    
    const int pstat()
    {
        return(pstat_);
    };
    
    const int plabel()
    {
        return(plabel_);
    };

    const double e()
    {
        return(p_in_.t());
    };
    
    const double pt()
    {
        return(sqrt(p_in_.x()*p_in_.x() + p_in_.y()*p_in_.y())) ;
    
    };
    
    
    const double time()
    {
        return(x_in_.t());
    }
    
  /*
    int pparent_label()
    {
        return(pparent_label_);
    }
    */
    FourVector &p_in()
    {
        return(p_in_);
    }
  
  
    FourVector &x_in()
    {
        return(x_in_);
    }
    
    FourVector &jet_v()
    {
        return(jet_v_);
    }
  
    const double mass()
    {
        return(mass_);
    }

    const double mean_form_time()
    {
        return(mean_form_time_);
    }

  // just operator of PseudoJet ...
  
    const double p(int i)
    {
        return (p_in_.comp(i));
    };
  
  
    double pl()
    {
        if (jet_v_.comp(0)<0.99)
        {
            return(std::sqrt( p_in_.x()*p_in_.x() + p_in_.y()*p_in_.y() + p_in_.z()*p_in_.z() ) );
        }
        else
        {
           // cout << " returing pl using jet_v " << ( p_in_.x()*jet_v_.x()+ p_in_.y()*jet_v_.y() + p_in_.z()*jet_v_.z() )/std::sqrt( pow(jet_v_.x(),2) + pow(jet_v_.y(),2) + pow(jet_v_.z(),2) ) << endl ;
            return( (p_in_.x()*jet_v_.x()+ p_in_.y()*jet_v_.y() + p_in_.z()*jet_v_.z() )/std::sqrt( pow(jet_v_.x(),2) + pow(jet_v_.y(),2) + pow(jet_v_.z(),2) ) );
        }
    }
    
    const double nu()
    {
        return( ( this->e()+std::abs(this->pl()) )/std::sqrt(2) );
    }
    
    const double t()
    {
        return (t_) ;
    }
    
    const double t_max()
    {
        return(t_max_);
    }
    
    
 /*   double generate_t(double, double);
 {
    
        return (1);
 };
 */
 
    Parton& operator=(Parton &c)
    {
      //FourVector x_in_;
      
      pid_ = c.pid() ;
      pstat_ = c.pstat() ;
      plabel_ = c.plabel() ;
      //pparent_label_ = c.pparent_label();
      p_in_ = c.p_in() ;
      //Parton::set_x(c.x_in());

      x_in_ = c.x_in() ;
      form_time_ = c.form_time_;
      mass_ = c.mass();
      t_ = c.t();
      
      return *this;
    }

   Parton& operator=(const Parton &c)
    {
      //FourVector x_in_;
      
      pid_ = c.pid_;
      pstat_ = c.pstat_ ;
      plabel_ = c.plabel_;
      //pparent_label_ = c.pparent_label();
       p_in_ = c.p_in_;
      //  x_in_ = c.x_in() ;
        
      //Parton::set_x(c.x_in());

      x_in_ = c.x_in_;
      
      mass_ = c.mass_;
      t_ = c.t_;
      form_time_ = c.form_time_ ;
        
      return *this;
    }
  /*
  friend ostream Print()
  {
    ostream output;
    return output;
  }
  */
  
  /*
  friend ostream &operator<<( ostream &output, 
         Parton & parton ) {
    output<<" Parton: ";
    output << " ID : "<<parton.pid()<<endl;
    //output << "vec(p) = "<<parton.p_in().x()<<" "<<parton.p_in().y()<<" "<<parton.p_in().z()<<" "<<parton.x_in().t();
    //output << " vec(p) = "<<parton.get_p(0)<<" "<<parton.get_p(1)<<" "<<parton.get_p(2)<<" "<<parton.get_p(3)<<endl;
    //output << " vec(px,py,px,e)      = "<<parton(0)<<" "<<parton(1)<<" "<<parton(2)<<" "<<parton(3)<<endl;
    output << " vec(pT,eta,phi,e)    = "<<parton.pt()<<" "<<parton.rap()<<" "<<parton.phi()<<" "<<parton.e()<<endl;
    output << " vec(x,y,z,t)         = "<<parton.x_in().x()<<" "<<parton.x_in().y()<<" "<<parton.x_in().z()<<" "<<parton.x_in().t()<<endl;
    return output;            
      }
  */

  friend ostream &operator<<( ostream &output, 
         Parton & parton ) {
    output<<parton.plabel()<<" "<<parton.pid()<<" "<<parton.pstat()<<" ";
    output<<parton.pt()<<" "<<parton.p_in().rapidity()<<" "<<parton.p_in().phi()<<" "<<parton.e()<<" ";
    output<<parton.x_in().x()<<" "<<parton.x_in().y()<<" "<<parton.x_in().z()<<" "<<parton.x_in().t();//<<endl;
    return output;            
      }
  
protected:
  

    int pid_                ; // particle id ()
    int pstat_              ; // status of particle
    int plabel_             ; // the line number in the event record
    double mass_            ; //mass of the parton
    double t_               ; // The virtuality, and not the time!
    double t_max_           ; // Upper limit of virtuality
    double mean_form_time_  ; // Mean formation time
    double form_time_       ; //event by event formation time
    
    FourVector p_in_;
    FourVector x_in_; // position of particle
    FourVector jet_v_; ///< jet four vector, without gamma factor (so not really a four vector)
    
  // following will be in graph strucure
  //int pparent_label_      ; // line number of parent
  //FourVector p_in_, x_in_ ; // internal momentum and position of particle
  //double Energy_, t_      ; // Energy, and t is the standard virtuality variable  
  //Vertex *start_, *end_    ; // the vertex from where it came and the vertex where it will end.
};



class Hadron : public Jetscape::Parton {};



/**************************************************************************************************/

=======
>>>>>>> 419e36b3
//  VERTEX CLASS

/*************************************************************************************************/

class Vertex
{
    
public:

  Vertex() {x_in_.Set(0,0,0,0);}
  Vertex(double x, double y, double z, double t) {x_in_.Set(x,y,z,t);}
  Vertex(FourVector &x) {set_location(x);}  
  virtual ~Vertex();
  
  void set_location(FourVector &x)
    {
      x_in_ = x;
    }
  
  FourVector &x_in()
  {
    return(x_in_);
  }

  friend ostream &operator<<( ostream &output, 
         Vertex & vertex ) {

    output<<vertex.x_in().x()<<" "<<vertex.x_in().y()<<" "<<vertex.x_in().z()<<" "<<vertex.x_in().t();//<<endl;
    
    return output;
  }
protected:
  
  FourVector x_in_        ; //location of the vertex
  // parents and siblings from Graph structure later ...
  
};

};  /// end of namespace Jetscape

#endif /* JetClass_hpp */<|MERGE_RESOLUTION|>--- conflicted
+++ resolved
@@ -47,325 +47,6 @@
 
 /**************************************************************************************************/
 
-<<<<<<< HEAD
-//  PARTON CLASS
-
-/*************************************************************************************************/
-
-class Parton : public fjcore::PseudoJet
-{
-
-public:
-
-  Parton() : PseudoJet() {};
-  Parton (int label, int id, int stat, double p[4], double x[4]);
-  Parton (int label, int id, int stat, double pt, double eta, double phi, double e);
-  Parton (int label, int id, int stat, double pt, double eta, double phi, double e, double x[4]);
-  Parton (const Parton& srp);
-	  
-  virtual ~Parton();
-  
-    void clear()
-    {
-        plabel_ = 0;
-        pid_ = 0;
-        pstat_ = 0;        
-    }
-    
-    void set_label(int label)
-    {
-        plabel_ = label;
-    };
-
-    void set_id(int id)
-    {
-        pid_ = id;
-    };
-    
-    void set_stat(int stat)
-    {
-        pstat_ = stat;
-    };
-
-  // from PseudoJet ... (well keep for now);
-    void set_mass(double mass_input)
-    {
-        mass_ = mass_input;
-    };
-    
-    void set_p(double p[4])
-    {
-      p_in_ = FourVector(p);
-        //FourVector p_in_(p); // error: creates new vector and hence not accessible via class p_in_
-      //reset_momentum(p[0],p[1],p[2],p[3]);
-    };
-
-  // not needed in graph structure
-  
-    void set_x(double x[4])
-    {
-      //FourVector
-	  x_in_.Set(x);
-    };
- 
-    void set_mean_form_time ()
-    {
-        //mean_form_time_ = (this->e()+this->pl())*std::sqrt(2.0)/t_;
-        mean_form_time_ = 2.0*this->e()/t_;
-    };
-    
-
-    void set_form_time(double form_time)
-    {
-        form_time_ = form_time;
-    };
-    
-    void initialize_form_time()
-    {
-        form_time_ = -0.1;
-    }
-    
-    void set_t_max(double t_max)
-    {
-        t_max_ = t_max;
-    }
-    
-    void set_t(double t)
-    {
-        t_ = t;
-    }; ///< virtuality of particle
-
-    
-    void init_jet_v()
-    {
-        jet_v_ = FourVector();
-    }
-    
-    void set_jet_v(double v[4])
-    {
-        jet_v_ =FourVector(v);
-    }
-    
- //  end setters
-    
- //  start getters
-    
-    double form_time()
-    {
-        return(form_time_);
-    };
-    
-    const int pid()
-    {
-        return(pid_);
-    };
-    
-    const int pstat()
-    {
-        return(pstat_);
-    };
-    
-    const int plabel()
-    {
-        return(plabel_);
-    };
-
-    const double e()
-    {
-        return(p_in_.t());
-    };
-    
-    const double pt()
-    {
-        return(sqrt(p_in_.x()*p_in_.x() + p_in_.y()*p_in_.y())) ;
-    
-    };
-    
-    
-    const double time()
-    {
-        return(x_in_.t());
-    }
-    
-  /*
-    int pparent_label()
-    {
-        return(pparent_label_);
-    }
-    */
-    FourVector &p_in()
-    {
-        return(p_in_);
-    }
-  
-  
-    FourVector &x_in()
-    {
-        return(x_in_);
-    }
-    
-    FourVector &jet_v()
-    {
-        return(jet_v_);
-    }
-  
-    const double mass()
-    {
-        return(mass_);
-    }
-
-    const double mean_form_time()
-    {
-        return(mean_form_time_);
-    }
-
-  // just operator of PseudoJet ...
-  
-    const double p(int i)
-    {
-        return (p_in_.comp(i));
-    };
-  
-  
-    double pl()
-    {
-        if (jet_v_.comp(0)<0.99)
-        {
-            return(std::sqrt( p_in_.x()*p_in_.x() + p_in_.y()*p_in_.y() + p_in_.z()*p_in_.z() ) );
-        }
-        else
-        {
-           // cout << " returing pl using jet_v " << ( p_in_.x()*jet_v_.x()+ p_in_.y()*jet_v_.y() + p_in_.z()*jet_v_.z() )/std::sqrt( pow(jet_v_.x(),2) + pow(jet_v_.y(),2) + pow(jet_v_.z(),2) ) << endl ;
-            return( (p_in_.x()*jet_v_.x()+ p_in_.y()*jet_v_.y() + p_in_.z()*jet_v_.z() )/std::sqrt( pow(jet_v_.x(),2) + pow(jet_v_.y(),2) + pow(jet_v_.z(),2) ) );
-        }
-    }
-    
-    const double nu()
-    {
-        return( ( this->e()+std::abs(this->pl()) )/std::sqrt(2) );
-    }
-    
-    const double t()
-    {
-        return (t_) ;
-    }
-    
-    const double t_max()
-    {
-        return(t_max_);
-    }
-    
-    
- /*   double generate_t(double, double);
- {
-    
-        return (1);
- };
- */
- 
-    Parton& operator=(Parton &c)
-    {
-      //FourVector x_in_;
-      
-      pid_ = c.pid() ;
-      pstat_ = c.pstat() ;
-      plabel_ = c.plabel() ;
-      //pparent_label_ = c.pparent_label();
-      p_in_ = c.p_in() ;
-      //Parton::set_x(c.x_in());
-
-      x_in_ = c.x_in() ;
-      form_time_ = c.form_time_;
-      mass_ = c.mass();
-      t_ = c.t();
-      
-      return *this;
-    }
-
-   Parton& operator=(const Parton &c)
-    {
-      //FourVector x_in_;
-      
-      pid_ = c.pid_;
-      pstat_ = c.pstat_ ;
-      plabel_ = c.plabel_;
-      //pparent_label_ = c.pparent_label();
-       p_in_ = c.p_in_;
-      //  x_in_ = c.x_in() ;
-        
-      //Parton::set_x(c.x_in());
-
-      x_in_ = c.x_in_;
-      
-      mass_ = c.mass_;
-      t_ = c.t_;
-      form_time_ = c.form_time_ ;
-        
-      return *this;
-    }
-  /*
-  friend ostream Print()
-  {
-    ostream output;
-    return output;
-  }
-  */
-  
-  /*
-  friend ostream &operator<<( ostream &output, 
-         Parton & parton ) {
-    output<<" Parton: ";
-    output << " ID : "<<parton.pid()<<endl;
-    //output << "vec(p) = "<<parton.p_in().x()<<" "<<parton.p_in().y()<<" "<<parton.p_in().z()<<" "<<parton.x_in().t();
-    //output << " vec(p) = "<<parton.get_p(0)<<" "<<parton.get_p(1)<<" "<<parton.get_p(2)<<" "<<parton.get_p(3)<<endl;
-    //output << " vec(px,py,px,e)      = "<<parton(0)<<" "<<parton(1)<<" "<<parton(2)<<" "<<parton(3)<<endl;
-    output << " vec(pT,eta,phi,e)    = "<<parton.pt()<<" "<<parton.rap()<<" "<<parton.phi()<<" "<<parton.e()<<endl;
-    output << " vec(x,y,z,t)         = "<<parton.x_in().x()<<" "<<parton.x_in().y()<<" "<<parton.x_in().z()<<" "<<parton.x_in().t()<<endl;
-    return output;            
-      }
-  */
-
-  friend ostream &operator<<( ostream &output, 
-         Parton & parton ) {
-    output<<parton.plabel()<<" "<<parton.pid()<<" "<<parton.pstat()<<" ";
-    output<<parton.pt()<<" "<<parton.p_in().rapidity()<<" "<<parton.p_in().phi()<<" "<<parton.e()<<" ";
-    output<<parton.x_in().x()<<" "<<parton.x_in().y()<<" "<<parton.x_in().z()<<" "<<parton.x_in().t();//<<endl;
-    return output;            
-      }
-  
-protected:
-  
-
-    int pid_                ; // particle id ()
-    int pstat_              ; // status of particle
-    int plabel_             ; // the line number in the event record
-    double mass_            ; //mass of the parton
-    double t_               ; // The virtuality, and not the time!
-    double t_max_           ; // Upper limit of virtuality
-    double mean_form_time_  ; // Mean formation time
-    double form_time_       ; //event by event formation time
-    
-    FourVector p_in_;
-    FourVector x_in_; // position of particle
-    FourVector jet_v_; ///< jet four vector, without gamma factor (so not really a four vector)
-    
-  // following will be in graph strucure
-  //int pparent_label_      ; // line number of parent
-  //FourVector p_in_, x_in_ ; // internal momentum and position of particle
-  //double Energy_, t_      ; // Energy, and t is the standard virtuality variable  
-  //Vertex *start_, *end_    ; // the vertex from where it came and the vertex where it will end.
-};
-
-
-
-class Hadron : public Jetscape::Parton {};
-
-
-
-/**************************************************************************************************/
-
-=======
->>>>>>> 419e36b3
 //  VERTEX CLASS
 
 /*************************************************************************************************/
