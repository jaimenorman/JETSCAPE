cmake_minimum_required(VERSION 3.0 FATAL_ERROR)
project (libJetScape)

#for MacOSX
cmake_policy(SET CMP0042 NEW)

set(CMAKE_LIBRARY_OUTPUT_DIRECTORY "./lib")

# framework
FILE(GLOB frameworksources framework/*.cc)
set (SOURCES  ${SOURCES}  ${frameworksources} )

## Take care of options
## Note that cmake NOT needs the "" to deal with empty variables
# if(NOT "${ZLIB_FOUND}")
#   list (REMOVE_ITEM SOURCES ${CMAKE_SOURCE_DIR}/src/framework/JetScapeWriterAsciiGZ.cc)
# endif()

if(NOT "${HEPMC_FOUND}")
  list (REMOVE_ITEM SOURCES ${CMAKE_SOURCE_DIR}/src/framework/JetScapeWriterHepMC.cc)
endif()

#initialstate
FILE(GLOB initialstatesources initialstate/*.cc)
set (SOURCES  ${SOURCES}  ${initialstatesources} )

#trento needs data tables
file(MAKE_DIRECTORY ${CMAKE_BINARY_DIR}/data_table)
file(COPY ${CMAKE_CURRENT_SOURCE_DIR}/initialstate/data_table/
  DESTINATION ${CMAKE_BINARY_DIR}/data_table
  )

#pre-equilibrium
FILE(GLOB preeqsources preequilibrium/*.cc)
set (SOURCES  ${SOURCES}  ${preeqsources} )
## Take care of options
if(NOT "${freestream}")
  list (REMOVE_ITEM SOURCES ${CMAKE_SOURCE_DIR}/src/preequilibrium/FreestreamMilneWrapper.cc)
endif()

#hydro
FILE(GLOB hydrosources hydro/*.cc)
set (SOURCES  ${SOURCES}  ${hydrosources} )
## Take care of options
if(NOT "${music}")
  list (REMOVE_ITEM SOURCES ${CMAKE_SOURCE_DIR}/src/hydro/MusicWrapper.cc)
endif()

<<<<<<< HEAD
if(NOT "${clvisc}")
  list (REMOVE_ITEM SOURCES ${CMAKE_SOURCE_DIR}/src/hydro/CLViscWrapper.cc)
=======
#afterburner
FILE(GLOB afterburnersources afterburner/*.cc)
set (SOURCES  ${SOURCES}  ${afterburnersources} )
## Take care of options
if(NOT "${smash}")
  list (REMOVE_ITEM SOURCES ${CMAKE_SOURCE_DIR}/src/afterburner/SmashWrapper.cc)
>>>>>>> f7339aa3
endif()

#jet
FILE(GLOB jetsources jet/*.cc)
set (SOURCES  ${SOURCES}  ${jetsources} )

#hadronization
FILE(GLOB hadrosources hadronization/*.cc)
set (SOURCES  ${SOURCES}  ${hadrosources} )

## Take care of options
if(NOT "${iSS}")
  list (REMOVE_ITEM SOURCES ${CMAKE_SOURCE_DIR}/src/hadronization/iSpectraSamplerWrapper.cc)
endif()

#reader
FILE(GLOB readersources reader/*.cc)
set (SOURCES  ${SOURCES}  ${readersources} )


#######################################

add_library(JetScape SHARED ${SOURCES})
target_link_libraries(JetScape JetScapeThird GTL ${PYTHIA8_LIBRARIES} libtrento ${Boost_LIBRARIES}  ${GSL_LIBRARIES})

if (${ROOT_FOUND})
  target_link_libraries(JetScape ${ROOT_LIBRARIES})
endif()

if (${HDF5_FOUND})
  target_link_libraries (JetScape hydroFromFile ${_hdf5_libs})
endif()

if ( ${HEPMC_FOUND} )
  target_link_libraries (JetScape -L${HEPMC_LIB_DIR} -lHepMC )
endif()

if ( music )
  target_link_libraries (JetScape music_lib )
endif()

if ( iSS )
  target_link_libraries (JetScape iSS_lib )
endif()

if ( smash )
  target_link_libraries (JetScape ${SMASH_LIBRARIES})
endif()

# -------------------------------------------------------------------------<|MERGE_RESOLUTION|>--- conflicted
+++ resolved
@@ -46,17 +46,16 @@
   list (REMOVE_ITEM SOURCES ${CMAKE_SOURCE_DIR}/src/hydro/MusicWrapper.cc)
 endif()
 
-<<<<<<< HEAD
 if(NOT "${clvisc}")
   list (REMOVE_ITEM SOURCES ${CMAKE_SOURCE_DIR}/src/hydro/CLViscWrapper.cc)
-=======
+endif()
+
 #afterburner
 FILE(GLOB afterburnersources afterburner/*.cc)
 set (SOURCES  ${SOURCES}  ${afterburnersources} )
 ## Take care of options
 if(NOT "${smash}")
   list (REMOVE_ITEM SOURCES ${CMAKE_SOURCE_DIR}/src/afterburner/SmashWrapper.cc)
->>>>>>> f7339aa3
 endif()
 
 #jet
