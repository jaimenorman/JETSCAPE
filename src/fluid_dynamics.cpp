--- conflicted
+++ resolved
@@ -6,32 +6,31 @@
 #include "./fluid_dynamics.h"
 #include "./linear_interpolation.h"
 
-<<<<<<< HEAD
 using namespace std;
-=======
+
 /** make sure the space time point (tau, x, y, eta) is inside
  * evolution history */
 void EvolutionHistory::check_in_range(real tau, real x, real y, real eta){
-        if (tau < tau_min || tau > tau_max()) {
-            throw InvalidSpaceTimeRange("tau=" + std::to_string(tau)
-                    + " is not in range [" + tau_min + "," 
-                    + tau_max() + "]");
-        }
-        if (x < x_min || x > x_max()) {
-            throw InvalidSpaceTimeRange("x=" + std::to_string(x)
-                    + " is not in range [" + x_min + "," 
-                    + x_max() + "]");
-        }
-        if (y < y_min || y > y_max()) {
-            throw InvalidSpaceTimeRange("y=" + std::to_string(y)
-                    + " is not in range [" + y_min + "," 
-                    + y_max() + "]");
-        }
-        if (eta < eta_min || eta > eta_max()) {
-            throw InvalidSpaceTimeRange("eta=" + std::to_string(eta)
-                    + " is not in range [" + eta_min + "," 
-                    + eta_max() + "]");
-        }
+    if (tau < tau_min || tau > tau_max()) {
+        throw InvalidSpaceTimeRange("tau=" + std::to_string(tau)
+                + " is not in range [" + tau_min + "," 
+                + tau_max() + "]");
+    }
+    if (x < x_min || x > x_max()) {
+        throw InvalidSpaceTimeRange("x=" + std::to_string(x)
+                + " is not in range [" + x_min + "," 
+                + x_max() + "]");
+    }
+    if (y < y_min || y > y_max()) {
+        throw InvalidSpaceTimeRange("y=" + std::to_string(y)
+                + " is not in range [" + y_min + "," 
+                + y_max() + "]");
+    }
+    if (eta < eta_min || eta > eta_max()) {
+        throw InvalidSpaceTimeRange("eta=" + std::to_string(eta)
+                + " is not in range [" + eta_min + "," 
+                + eta_max() + "]");
+    }
 }
 
 /** For one given time step id_tau,
@@ -94,7 +93,6 @@
         //return bulk_info.get(t, x, y, z);
     }
 }
->>>>>>> 6065e0ff
 
 real FluidDynamics::get_energy_density(real time, real x, real y, real z) {
     // this function returns the energy density [GeV] at a space time point
