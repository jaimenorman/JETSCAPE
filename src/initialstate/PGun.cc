--- conflicted
+++ resolved
@@ -19,6 +19,10 @@
 #include "Pythia8/Pythia.h"
 
 using namespace Jetscape;
+
+// Register the module with the base class
+RegisterJetScapeModule<PGun> PGun::reg("PGun");
+
 Pythia8::Pythia PGun::InternalHelperPythia ("IntentionallyEmpty",false);
 
 PGun::PGun() : HardProcess()
@@ -38,26 +42,17 @@
 {
   JSDEBUG<<"Initialize PGun Brick (Test) ...";
   VERBOSE(8);
-  tinyxml2::XMLElement *pgun=GetHardXML()->FirstChildElement("PGun");
+  
+  std::string s = GetXMLElementText({"Hard", "PGun", "name"});
+  JSDEBUG << s << " to be initilizied ...";
+  
+  fixed_pT = GetXMLElementDouble({"Hard", "PGun", "pT"});
+  JSDEBUG << s << " with fixed pT = "<<fixed_pT;
+  JSINFO<<"Parton Gun with fixed pT = "<<fixed_pT;
+  
+  flag_useHybridHad = GetXMLElementInt({"Hard", "PGun", "useHybridHad"});
+  JSINFO<<"Use hybrid hadronization? "<<flag_useHybridHad;
 
-  if (pgun)
-    {
-      string s = pgun->FirstChildElement( "name" )->GetText();
-      JSDEBUG << s << " to be initilizied ...";
-      
-      pgun->FirstChildElement("pT")->QueryDoubleText(&fixed_pT);
-      pgun->FirstChildElement("useHybridHad")->QueryIntText(&flag_useHybridHad);
-
-      JSDEBUG << s << " with fixed pT = "<<fixed_pT;
-      JSINFO<<"Parton Gun with fixed pT = "<<fixed_pT;
-      JSINFO<<"Use hybrid hadronization? "<<flag_useHybridHad;
-      
-    }
-  else
-    {
-      JSWARN << " : PGun not properly initialized in XML file ...";
-      exit(-1);
-    }
 }
  
 void PGun::Exec()
@@ -85,7 +80,7 @@
 //	 tempRand = rand()/maxN;
 //	 if(tempRand < 0.50) parID = -parID;
  //      }
-         parID = 21;
+        parID = 21;
     //     mass = 0.0;
        mass = InternalHelperPythia.particleData.m0( parID );
          //JSINFO << BOLDYELLOW << " Mass = " << mass ;
@@ -124,11 +119,6 @@
 	 }
        }
 
-<<<<<<< HEAD
-       auto ptn = make_shared<Parton>(0,parID,0,pT,rapidity,phi,p[0],xLoc);
-       ptn->set_color( (parID>0) ? 100 : 0 ); ptn->set_anti_color( ((parID>0)||(parID==21)) ? 0 : 101 ); ptn->set_max_color(102);
-       AddParton(ptn);
-=======
        xLoc[1] = 0.0;
        xLoc[2] = 0.0;
 
@@ -139,7 +129,6 @@
            ptn->set_color( (parID>0) ? 100 : 0 ); ptn->set_anti_color( ((parID>0)||(parID==21)) ? 0 : 101 ); ptn->set_max_color(102);
            AddParton(ptn);
        }
->>>>>>> bcaf3cdd
   
  //      VERBOSEPARTON(7,*GetPartonAt(i)) <<" added "<<" at x=" << xLoc[1]<<", y=" << xLoc[2]<<", z=" << xLoc[3];
  //    }
