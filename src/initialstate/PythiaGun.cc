--- conflicted
+++ resolved
@@ -22,6 +22,8 @@
 
 using namespace std;
 
+// Register the module with the base class
+RegisterJetScapeModule<PythiaGun> PythiaGun::reg("PythiaGun");
 
 PythiaGun::~PythiaGun()
 {
@@ -64,40 +66,24 @@
   readString("WeakSingleBoson:all=off");
   readString("WeakDoubleBoson:all=off");
 
-  tinyxml2::XMLElement *PythiaXmlDescription=GetHardXML()->FirstChildElement("PythiaGun");
-  tinyxml2::XMLElement *xmle; 
-
-  string s;
   // For parsing text
   stringstream numbf(stringstream::app|stringstream::in|stringstream::out);
   numbf.setf(ios::fixed, ios::floatfield);       numbf.setf(ios::showpoint);       numbf.precision(1);
   stringstream numbi(stringstream::app|stringstream::in|stringstream::out);
-    
-  if ( !PythiaXmlDescription ) {
-    JSWARN << "Cannot initialize Pythia Gun";
-    throw std::runtime_error("Cannot initialize Pythia Gun");
-  }
-
-  xmle = PythiaXmlDescription->FirstChildElement( "name" ); if ( !xmle ) throw std::runtime_error("Cannot parse xml");
-  s = xmle->GetText();
+
+  std::string s = GetXMLElementText({"Hard", "PythiaGun", "name"});
   SetId(s);
   // cout << s << endl;
 
   // SC: read flag for FSR
-  int flagInt=0;
-  xmle = PythiaXmlDescription->FirstChildElement( "FSR_on" ); if ( !xmle ) throw std::runtime_error("Cannot parse xml");
-  xmle->QueryIntText(&flagInt);
-  FSR_on = flagInt;
+  FSR_on = GetXMLElementInt({"Hard", "PythiaGun", "FSR_on"});
   if(FSR_on) readString("PartonLevel:FSR = on");
   else readString("PartonLevel:FSR = off");
-
-  xmle = PythiaXmlDescription->FirstChildElement( "pTHatMin" ); if ( !xmle ) throw std::runtime_error("Cannot parse xml");
-  xmle->QueryDoubleText(&pTHatMin);
-  xmle = PythiaXmlDescription->FirstChildElement( "pTHatMax" ); if ( !xmle ) throw std::runtime_error("Cannot parse xml");
-  xmle->QueryDoubleText(&pTHatMax);
-
-  xmle = PythiaXmlDescription->FirstChildElement("useHybridHad"); if ( !xmle ) throw std::runtime_error("Cannot parse xml");
-  xmle->QueryIntText(&flag_useHybridHad);
+  
+  pTHatMin = GetXMLElementDouble({"Hard", "PythiaGun", "pTHatMin"});
+  pTHatMax = GetXMLElementDouble({"Hard", "PythiaGun", "pTHatMax"});
+
+  flag_useHybridHad = GetXMLElementInt({"Hard", "PGun", "useHybridHad"});
 
   JSINFO << MAGENTA << "Pythia Gun with FSR_on: " << FSR_on;
   JSINFO << MAGENTA << "Pythia Gun with "<< pTHatMin << " < pTHat < " << pTHatMax;
@@ -110,12 +96,12 @@
   
   // random seed
   // xml limits us to unsigned int :-/ -- but so does 32 bits Mersenne Twist
-  tinyxml2::XMLElement *RandomXmlDescription=JetScapeXML::Instance()->GetXMLRoot()->FirstChildElement("Random" );
+  tinyxml2::XMLElement *RandomXmlDescription= GetXMLElement({"Random"});
   readString("Random:setSeed = on");
   numbi.str("Random:seed = ");
   unsigned int seed = 0;
   if ( RandomXmlDescription ){
-    xmle = RandomXmlDescription->FirstChildElement( "seed" ); if ( !xmle ) throw std::runtime_error("Cannot parse xml");
+    tinyxml2::XMLElement *xmle = RandomXmlDescription->FirstChildElement( "seed" ); if ( !xmle ) throw std::runtime_error("Cannot parse xml");
     xmle->QueryUnsignedText(&seed);
   } else {
     JSWARN << "No <Random> element found in xml, seeding to 0";
@@ -129,21 +115,17 @@
   readString("Beams:idB = 2212");
   
   // Energy
-  xmle = PythiaXmlDescription->FirstChildElement( "eCM" ); if ( !xmle ) throw std::runtime_error("Cannot parse xml");
-  xmle->QueryDoubleText(&eCM);   
+  eCM = GetXMLElementDouble({"Hard", "PythiaGun", "eCM"});
   numbf.str("Beams:eCM = "); numbf << eCM;
   readString ( numbf.str() );
   
-  xmle = PythiaXmlDescription->FirstChildElement( "LinesToRead" );
-  if ( xmle ){
-    std::stringstream lines;
-    lines << xmle->GetText();
-    int i=0;
-    while(std::getline(lines,s,'\n')){
-      if( s.find_first_not_of (" \t\v\f\r") == s.npos ) continue; // skip empty lines
-      VERBOSE(7) <<  "Also reading in: " << s;
-      readString (s);
-    }
+  std::stringstream lines;
+  lines << GetXMLElementText({"Hard", "PythiaGun", "LinesToRead"}, false);
+  int i=0;
+  while(std::getline(lines,s,'\n')){
+    if( s.find_first_not_of (" \t\v\f\r") == s.npos ) continue; // skip empty lines
+    VERBOSE(7) <<  "Also reading in: " << s;
+    readString (s);
   }
   
   // And initialize
@@ -156,18 +138,7 @@
   VERBOSE(1)<<"Run Hard Process : "<<GetId()<< " ...";
   VERBOSE(8)<<"Current Event #"<<GetCurrentEvent();
   //Reading vir_factor from xml for MATTER
-   tinyxml2::XMLElement *eloss= JetScapeXML::Instance()->GetXMLRoot()->FirstChildElement("Eloss" );
-  if ( !eloss ) {
-    JSWARN << "Couldn't find tag Eloss";
-    throw std::runtime_error ("Couldn't find tag Eloss");    
-  }
-  tinyxml2::XMLElement *matter=eloss->FirstChildElement("Matter");
-  if ( !matter ) {
-    JSWARN << "Couldn't find tag Eloss -> Matter";
-    throw std::runtime_error ("Couldn't find tag Eloss -> Matter");
-  }
-  double vir_factor;
-  matter->FirstChildElement("vir_factor")->QueryDoubleText(&vir_factor);
+  double vir_factor = GetXMLElementDouble({"Eloss", "Matter", "vir_factor"});
 
   bool flag62=false;
   vector<Pythia8::Particle> p62;
@@ -285,19 +256,6 @@
     VERBOSE(7) <<" at x=" << xLoc[1]
 	       <<", y=" << xLoc[2]
 	       <<", z=" << xLoc[3];
-<<<<<<< HEAD
-    if(particle.id() !=22)
-    {
-        auto ptn = make_shared<Parton>(0,particle.id(),0,particle.pT(),particle.y(),particle.phi(),particle.e(),xLoc);
-        ptn->set_color(particle.col()); ptn->set_anti_color(particle.acol()); ptn->set_max_color(1000*(np+1));
-        AddParton(ptn);
-    }
-    else
-    {
-	      AddHadron(make_shared<Hadron>(hCounter,particle.id(),particle.status(),particle.pT(),particle.eta(),particle.phi(),particle.e(),xLoc));
-	      hCounter++;
-    }
-=======
 
    // if(particle.id() !=22)
    // {
@@ -315,7 +273,6 @@
     //          hCounter++;
     //}
 
->>>>>>> bcaf3cdd
   }
   
 
