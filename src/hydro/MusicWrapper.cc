--- conflicted
+++ resolved
@@ -48,31 +48,21 @@
 void MpiMusic::InitializeHydro(Parameter parameter_list) {
     JSINFO << "Initialize MUSIC ...";
     VERBOSE(8);
-<<<<<<< HEAD
-    tinyxml2::XMLElement *para =
-                    GetHydroXML()->FirstChildElement("MUSIC");
-    if (!para) {
-        JSWARN << " : MUSIC not properly initialized in XML file ...";
-        exit(-1);
-    }
-    string input_file = para->FirstChildElement("MUSIC_input_file")->GetText();
-    para->FirstChildElement("Perform_CooperFrye_Feezeout")->QueryIntText(
-                                                                &doCooperFrye);
+
+    string input_file = GetXMLElementText({"Hydro", "MUSIC",
+                                           "MUSIC_input_file"});
+    doCooperFrye = GetXMLElementInt({"Hydro", "MUSIC",
+                                     "Perform_CooperFrye_Feezeout"});
 
     music_hydro_ptr = std::unique_ptr<MUSIC> (new MUSIC(input_file));
-=======
-
-    string input_file = GetXMLElementText({"Hydro", "MUSIC", "MUSIC_input_file"});
-    doCooperFrye = GetXMLElementInt({"Hydro", "MUSIC", "Perform_CooperFrye_Feezeout"});
-  
-    music_hydro_ptr = new MUSIC(input_file);
->>>>>>> a78ee761
 
     // overwrite input options
-    int flag_output_evo_to_file = GetXMLElementInt({"Hydro", "MUSIC", "output_evolution_to_file"});
+    int flag_output_evo_to_file = GetXMLElementInt({
+                                "Hydro", "MUSIC", "output_evolution_to_file"});
     music_hydro_ptr->set_parameter("output_movie_flag",
                                 static_cast<double>(flag_output_evo_to_file));
-    double eta_over_s = GetXMLElementDouble({"Hydro", "MUSIC", "shear_viscosity_eta_over_s"});
+    double eta_over_s = GetXMLElementDouble({
+                            "Hydro", "MUSIC", "shear_viscosity_eta_over_s"});
 
     if (eta_over_s > 1e-6) {
         music_hydro_ptr->set_parameter("Viscosity_Flag_Yes_1_No_0", 1);
