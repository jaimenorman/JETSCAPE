// -----------------------------------------
// JetScape (modular/task) based framework
// Intial Design: Joern Putschke (2017)
//                (Wayne State University)
// -----------------------------------------
// License and Doxygen-like Documentation to be added ...

// ------------------------------------------------------------
// JetScape Framework hydro from file Test Program
// (use either shared library (need to add paths; see setup.csh)
// (or create static library and link in)
// -------------------------------------------------------------

#include <iostream>
#include <time.h>

// JetScape Framework includes ...
#include "JetScape.h"
#include "JetEnergyLoss.h"
#include "JetEnergyLossManager.h"
#include "JetScapeWriterAscii.h"
#include "JetScapeWriterAsciiGZ.h"
#include "JetScapeWriterHepMC.h"

// User modules derived from jetscape framework clasess
// to be used to run Jetscape ...
#include "AdSCFT.h"
#include "Matter.h"
#include "Martini.h"
#include "MusicWrapper.h"
#include "iSpectraSamplerWrapper.h"
#include "TrentoInitial.h"
#include "PGun.h"
#include "PartonPrinter.h"
<<<<<<< HEAD
//#include "HadronizationManager.h"
//#include "Hadronization.h"
//#include "ColoredHadronization.h"

=======
#include "HadronizationManager.h"
#include "Hadronization.h"
#include "HadronizationModuleTest.h"
>>>>>>> 2b7cdd88

#include <chrono>
#include <thread>

using namespace std;

using namespace Jetscape;

// Forward declaration
void Show();

// -------------------------------------

int main(int argc, char** argv)
{
  clock_t t; t = clock();
  time_t start, end; time(&start);
  
  cout<<endl;
    
  // DEBUG=true by default and REMARK=false
  // can be also set also via XML file (at least partially)
  JetScapeLogger::Instance()->SetInfo(true);
  JetScapeLogger::Instance()->SetDebug(true);
  JetScapeLogger::Instance()->SetRemark(false);
  //SetVerboseLevel (9 a lot of additional debug output ...)
  //If you want to suppress it: use SetVerboseLevel(0) or max  SetVerboseLevel(9) or 10
  JetScapeLogger::Instance()->SetVerboseLevel(5);
   
  Show();

  // auto jetscape = make_shared<JetScape>("./jetscape_init.xml",10);
  // jetscape->set_reuse_hydro (true);
  // jetscape->set_n_reuse_hydro (5);

  auto jetscape = make_shared<JetScape>("./jetscape_init.xml",1);
  jetscape->set_reuse_hydro (false);
  jetscape->set_n_reuse_hydro (0);

  auto jlossmanager = make_shared<JetEnergyLossManager> ();
  auto jloss = make_shared<JetEnergyLoss> ();
  auto trento = make_shared<TrentoInitial> ();
  auto hydro = make_shared<MPI_MUSIC> ();
  auto iSS = make_shared<iSpectraSamplerWrapper> ();
  //auto hydro = make_shared<GubserHydro> ();
  
  auto matter = make_shared<Matter> ();
  auto martini = make_shared<Martini> ();
  auto adscft = make_shared<AdSCFT> ();
  //DBEUG: Remark:
  //does not matter unfortunately since not called recursively, done by JetEnergyLoss class ...
  //matter->SetActive(false);
  //martini->SetActive(false);
  // This works ... (check with above logic ...)
  //jloss->SetActive(false);

<<<<<<< HEAD
  auto pGun= make_shared<PGun> ();


    auto printer = make_shared<PartonPrinter> ();
    
 //   auto hadroMgr = make_shared<HadronizationManager> ();
 //   auto hadro = make_shared<Hadronization> ();
 //   auto hadroModule = make_shared<ColoredHadronization> ();
=======
  auto pGun= make_shared<PGun>();
  auto printer = make_shared<PartonPrinter> ();  
  auto hadroMgr = make_shared<HadronizationManager> ();
  auto hadro = make_shared<Hadronization> ();
  auto hadroModule = make_shared<HadronizationModuleTest> ();
>>>>>>> 2b7cdd88
    
  
  // only pure Ascii writer implemented and working with graph output ...
  auto writer= make_shared<JetScapeWriterAscii> ("test_out.dat");
  // auto writer= make_shared<JetScapeWriterAsciiGZ> ("test_out.dat.gz");  
  auto writerhepmc= make_shared<JetScapeWriterHepMC> ("test_out.hepmc");
  //writer->SetActive(false);

  //Remark: For now modules have to be added
  //in proper "workflow" order (can be defined via xml and sorted if necessary)
  
  jetscape->Add(trento);  
  jetscape->Add(pGun);

   //Some modifications will be needed for reusing hydro events, so far
  //simple test hydros always executed "on the fly" ...
  jetscape->Add(hydro);

  // Matter with silly "toy shower (no physics)
  // and Martini dummy ...
  // Switching Q2 (or whatever variable used
  // hardcoded at 5 to be changed to xml)
  jloss->Add(matter);
  //jloss->Add(martini);
  //jloss->Add(adscft);
  jlossmanager->Add(jloss);
  jetscape->Add(jlossmanager);

  jetscape->Add(iSS);

  jetscape->Add(printer);  
  hadro->Add(hadroModule);
  hadroMgr->Add(hadro);
  jetscape->Add(hadroMgr);
    
  jetscape->Add(writer);
  jetscape->Add(writerhepmc);

  // Intialize all modules tasks
  jetscape->Init();

  // Run JetScape with all task/modules as specified ...
  jetscape->Exec();

  // "dummy" so far ...
  // Most thinkgs done in write and clear ...
  jetscape->Finish();
  
  INFO_NICE<<"Finished!";
  cout<<endl;

  // wait for 5s
  //std::this_thread::sleep_for(std::chrono::milliseconds(500000));

  t = clock() - t;
  time(&end);
  printf ("CPU time: %f seconds.\n",((float)t)/CLOCKS_PER_SEC);
  printf ("Real time: %f seconds.\n",difftime(end,start));
  //printf ("Real time: %f seconds.\n",(start-end));
  return 0;
}

// -------------------------------------

void Show()
{
  INFO_NICE<<"-----------------------------------------------";
  INFO_NICE<<"| MUSIC Test JetScape Framework ... |";
  INFO_NICE<<"-----------------------------------------------";
  INFO_NICE;
}<|MERGE_RESOLUTION|>--- conflicted
+++ resolved
@@ -32,16 +32,9 @@
 #include "TrentoInitial.h"
 #include "PGun.h"
 #include "PartonPrinter.h"
-<<<<<<< HEAD
-//#include "HadronizationManager.h"
-//#include "Hadronization.h"
-//#include "ColoredHadronization.h"
-
-=======
 #include "HadronizationManager.h"
 #include "Hadronization.h"
-#include "HadronizationModuleTest.h"
->>>>>>> 2b7cdd88
+#include "ColoredHadronization.h"
 
 #include <chrono>
 #include <thread>
@@ -98,22 +91,11 @@
   // This works ... (check with above logic ...)
   //jloss->SetActive(false);
 
-<<<<<<< HEAD
-  auto pGun= make_shared<PGun> ();
-
-
-    auto printer = make_shared<PartonPrinter> ();
-    
- //   auto hadroMgr = make_shared<HadronizationManager> ();
- //   auto hadro = make_shared<Hadronization> ();
- //   auto hadroModule = make_shared<ColoredHadronization> ();
-=======
   auto pGun= make_shared<PGun>();
   auto printer = make_shared<PartonPrinter> ();  
   auto hadroMgr = make_shared<HadronizationManager> ();
   auto hadro = make_shared<Hadronization> ();
-  auto hadroModule = make_shared<HadronizationModuleTest> ();
->>>>>>> 2b7cdd88
+  auto hadroModule = make_shared<ColoredHadronization> ();
     
   
   // only pure Ascii writer implemented and working with graph output ...
